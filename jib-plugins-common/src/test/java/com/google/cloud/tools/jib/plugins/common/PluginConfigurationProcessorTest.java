/*
 * Copyright 2018 Google LLC.
 *
 * Licensed under the Apache License, Version 2.0 (the "License"); you may not
 * use this file except in compliance with the License. You may obtain a copy of
 * the License at
 *
 *      http://www.apache.org/licenses/LICENSE-2.0
 *
 * Unless required by applicable law or agreed to in writing, software
 * distributed under the License is distributed on an "AS IS" BASIS, WITHOUT
 * WARRANTIES OR CONDITIONS OF ANY KIND, either express or implied. See the
 * License for the specific language governing permissions and limitations under
 * the License.
 */

package com.google.cloud.tools.jib.plugins.common;

import com.google.cloud.tools.jib.api.AbsoluteUnixPath;
import com.google.cloud.tools.jib.api.CacheDirectoryCreationException;
import com.google.cloud.tools.jib.api.Containerizer;
import com.google.cloud.tools.jib.api.FilePermissions;
import com.google.cloud.tools.jib.api.ImageReference;
import com.google.cloud.tools.jib.api.InvalidImageReferenceException;
import com.google.cloud.tools.jib.api.Jib;
import com.google.cloud.tools.jib.api.JibContainerBuilder;
import com.google.cloud.tools.jib.api.JibContainerBuilderTestHelper;
import com.google.cloud.tools.jib.api.LayerEntry;
import com.google.cloud.tools.jib.api.LogEvent;
import com.google.cloud.tools.jib.api.RegistryImage;
import com.google.cloud.tools.jib.configuration.BuildConfiguration;
import com.google.common.collect.ImmutableMap;
import com.google.common.collect.ImmutableSet;
import com.google.common.io.Resources;
import java.io.IOException;
import java.net.URISyntaxException;
import java.nio.file.Path;
import java.nio.file.Paths;
import java.util.Arrays;
import java.util.Collections;
import java.util.List;
import java.util.Optional;
import java.util.function.Consumer;
import java.util.function.Function;
import java.util.stream.Collectors;
import org.junit.Assert;
import org.junit.Before;
import org.junit.Test;
import org.junit.runner.RunWith;
import org.mockito.ArgumentMatcher;
import org.mockito.Mock;
import org.mockito.Mockito;
import org.mockito.junit.MockitoJUnitRunner;

/** Tests for {@link PluginConfigurationProcessor}. */
@RunWith(MockitoJUnitRunner.class)
public class PluginConfigurationProcessorTest {

  private static BuildConfiguration getBuildConfiguration(JibContainerBuilder jibContainerBuilder)
      throws InvalidImageReferenceException, IOException, CacheDirectoryCreationException {
    return JibContainerBuilderTestHelper.toBuildConfiguration(
        jibContainerBuilder, Containerizer.to(RegistryImage.named("ignored")));
  }

  private static <T> void assertLayerEntriesUnordered(
      List<T> expectedPaths, List<LayerEntry> entries, Function<LayerEntry, T> fieldSelector) {
    List<T> expected = expectedPaths.stream().sorted().collect(Collectors.toList());
    List<T> actual = entries.stream().map(fieldSelector).sorted().collect(Collectors.toList());
    Assert.assertEquals(expected, actual);
  }

  private static void assertSourcePathsUnordered(
      List<Path> expectedPaths, List<LayerEntry> entries) {
    assertLayerEntriesUnordered(expectedPaths, entries, LayerEntry::getSourceFile);
  }

  private static void assertExtractionPathsUnordered(
      List<String> expectedPaths, List<LayerEntry> entries) {
    assertLayerEntriesUnordered(
        expectedPaths, entries, layerEntry -> layerEntry.getExtractionPath().toString());
  }

  @Mock private RawConfiguration rawConfiguration;
  @Mock private ProjectProperties projectProperties;
  @Mock private Containerizer containerizer;
  @Mock private ImageReference targetImageReference;
  @Mock private AuthProperty authProperty;
  @Mock private Consumer<LogEvent> logger;

  @Before
  public void setUp() throws IOException, InvalidImageReferenceException {
    Mockito.when(rawConfiguration.getFromAuth()).thenReturn(authProperty);
    Mockito.when(rawConfiguration.getEntrypoint()).thenReturn(Optional.empty());
    Mockito.when(rawConfiguration.getAppRoot()).thenReturn("/app");
    Mockito.when(rawConfiguration.getExtraDirectories())
        .thenReturn(Arrays.asList(Paths.get("nonexistent/path")));
    Mockito.when(rawConfiguration.getContainerizingMode()).thenReturn("exploded");

    Mockito.when(projectProperties.getToolName()).thenReturn("tool");
    Mockito.when(projectProperties.getMainClassFromJar()).thenReturn("java.lang.Object");
    Mockito.when(projectProperties.getDefaultCacheDirectory()).thenReturn(Paths.get("cache"));
    Mockito.when(
            projectProperties.createContainerBuilder(
                Mockito.any(RegistryImage.class),
                Mockito.any(AbsoluteUnixPath.class),
                Mockito.any(ContainerizingMode.class)))
        .thenReturn(Jib.from("base"));
    Mockito.when(projectProperties.isOffline()).thenReturn(false);

    Mockito.when(containerizer.setToolName(Mockito.anyString())).thenReturn(containerizer);
    Mockito.when(containerizer.setAllowInsecureRegistries(Mockito.anyBoolean()))
        .thenReturn(containerizer);
    Mockito.when(containerizer.setBaseImageLayersCache(Mockito.any(Path.class)))
        .thenReturn(containerizer);
    Mockito.when(containerizer.setApplicationLayersCache(Mockito.any(Path.class)))
        .thenReturn(containerizer);
    Mockito.when(containerizer.setOfflineMode(Mockito.anyBoolean())).thenReturn(containerizer);
  }

  @Test
  public void testPluginConfigurationProcessor_defaults()
      throws InvalidImageReferenceException, IOException, CacheDirectoryCreationException,
          MainClassInferenceException, InvalidAppRootException, InvalidWorkingDirectoryException,
          InvalidContainerVolumeException, IncompatibleBaseImageJavaVersionException,
          NumberFormatException, InvalidContainerizingModeException {
    PluginConfigurationProcessor processor = createPluginConfigurationProcessor();
    BuildConfiguration buildConfiguration =
        getBuildConfiguration(processor.getJibContainerBuilder());

    Assert.assertNotNull(buildConfiguration.getContainerConfiguration());
    Assert.assertEquals(
        Arrays.asList("java", "-cp", "/app/resources:/app/classes:/app/libs/*", "java.lang.Object"),
        buildConfiguration.getContainerConfiguration().getEntrypoint());

    Mockito.verify(containerizer)
        .setBaseImageLayersCache(Containerizer.DEFAULT_BASE_CACHE_DIRECTORY);
    Mockito.verify(containerizer).setApplicationLayersCache(Paths.get("cache"));

    ArgumentMatcher<LogEvent> isLogWarn = logEvent -> logEvent.getLevel() == LogEvent.Level.WARN;
    Mockito.verify(logger, Mockito.never()).accept(Mockito.argThat(isLogWarn));
  }

  @Test
  public void testPluginConfigurationProcessor_extraDirectory()
      throws URISyntaxException, InvalidContainerVolumeException, MainClassInferenceException,
          InvalidAppRootException, IOException, IncompatibleBaseImageJavaVersionException,
          InvalidWorkingDirectoryException, InvalidImageReferenceException,
          CacheDirectoryCreationException, NumberFormatException,
          InvalidContainerizingModeException {
    Path extraDirectory = Paths.get(Resources.getResource("core/layer").toURI());
    Mockito.when(rawConfiguration.getExtraDirectories()).thenReturn(Arrays.asList(extraDirectory));
    Mockito.when(rawConfiguration.getExtraDirectoryPermissions())
        .thenReturn(
            ImmutableMap.of(AbsoluteUnixPath.get("/foo"), FilePermissions.fromOctalString("123")));

    PluginConfigurationProcessor processor = createPluginConfigurationProcessor();
    BuildConfiguration buildConfiguration =
        getBuildConfiguration(processor.getJibContainerBuilder());
    List<LayerEntry> extraFiles =
        buildConfiguration
            .getLayerConfigurations()
            .stream()
            .filter(layer -> layer.getName().equals("extra files"))
            .collect(Collectors.toList())
            .get(0)
            .getLayerEntries();

    assertSourcePathsUnordered(
        Arrays.asList(
            extraDirectory.resolve("a"),
            extraDirectory.resolve("a/b"),
            extraDirectory.resolve("a/b/bar"),
            extraDirectory.resolve("c"),
            extraDirectory.resolve("c/cat"),
            extraDirectory.resolve("foo")),
        extraFiles);
    assertExtractionPathsUnordered(
        Arrays.asList("/a", "/a/b", "/a/b/bar", "/c", "/c/cat", "/foo"), extraFiles);

    Optional<LayerEntry> fooEntry =
        extraFiles
            .stream()
            .filter(
                layerEntry -> layerEntry.getExtractionPath().equals(AbsoluteUnixPath.get("/foo")))
            .findFirst();
    Assert.assertTrue(fooEntry.isPresent());
    Assert.assertEquals("123", fooEntry.get().getPermissions().toOctalString());
  }

  @Test
  public void testPluginConfigurationProcessor_cacheDirectorySystemProperties()
      throws InvalidContainerVolumeException, MainClassInferenceException, InvalidAppRootException,
          IOException, InvalidWorkingDirectoryException, InvalidImageReferenceException,
          IncompatibleBaseImageJavaVersionException, NumberFormatException,
          InvalidContainerizingModeException {
    System.setProperty(PropertyNames.BASE_IMAGE_CACHE, "new/base/cache");
    System.setProperty(PropertyNames.APPLICATION_CACHE, "/new/application/cache");

    createPluginConfigurationProcessor();

    Mockito.verify(containerizer).setBaseImageLayersCache(Paths.get("new/base/cache"));
    Mockito.verify(containerizer).setApplicationLayersCache(Paths.get("/new/application/cache"));

    System.clearProperty(PropertyNames.BASE_IMAGE_CACHE);
    System.clearProperty(PropertyNames.APPLICATION_CACHE);
  }

  @Test
  public void testPluginConfigurationProcessor_warProjectBaseImage()
      throws InvalidImageReferenceException, MainClassInferenceException, InvalidAppRootException,
          IOException, InvalidWorkingDirectoryException, InvalidContainerVolumeException,
          IncompatibleBaseImageJavaVersionException, NumberFormatException,
          InvalidContainerizingModeException {
    Mockito.when(projectProperties.isWarProject()).thenReturn(true);

    PluginConfigurationProcessor processor = createPluginConfigurationProcessor();

    Assert.assertEquals(
        ImageReference.parse("gcr.io/distroless/java/jetty:java8").toString(),
        processor.getBaseImageReference().toString());
    Mockito.verifyNoMoreInteractions(logger);
  }

  @Test
  public void testEntrypoint()
      throws InvalidImageReferenceException, IOException, CacheDirectoryCreationException,
          MainClassInferenceException, InvalidAppRootException, InvalidWorkingDirectoryException,
          InvalidContainerVolumeException, IncompatibleBaseImageJavaVersionException,
          NumberFormatException, InvalidContainerizingModeException {
    Mockito.when(rawConfiguration.getEntrypoint())
        .thenReturn(Optional.of(Arrays.asList("custom", "entrypoint")));

    PluginConfigurationProcessor processor = createPluginConfigurationProcessor();
    BuildConfiguration buildConfiguration =
        getBuildConfiguration(processor.getJibContainerBuilder());

    Assert.assertNotNull(buildConfiguration.getContainerConfiguration());
    Assert.assertEquals(
        Arrays.asList("custom", "entrypoint"),
        buildConfiguration.getContainerConfiguration().getEntrypoint());
    Mockito.verifyZeroInteractions(logger);
  }

  @Test
  public void testComputeEntrypoint_inheritKeyword()
      throws MainClassInferenceException, InvalidAppRootException, IOException,
          InvalidContainerizingModeException {
    Mockito.when(rawConfiguration.getEntrypoint())
        .thenReturn(Optional.of(Collections.singletonList("INHERIT")));

    Assert.assertNull(
        PluginConfigurationProcessor.computeEntrypoint(rawConfiguration, projectProperties));
  }

  @Test
  public void testComputeEntrypoint_inheritKeywordInNonSingletonList()
      throws MainClassInferenceException, InvalidAppRootException, IOException,
          InvalidContainerizingModeException {
    Mockito.when(rawConfiguration.getEntrypoint())
        .thenReturn(Optional.of(Arrays.asList("INHERIT", "")));

    Assert.assertNotNull(
        PluginConfigurationProcessor.computeEntrypoint(rawConfiguration, projectProperties));
  }

  @Test
  public void testComputeEntrypoint_default()
      throws MainClassInferenceException, InvalidAppRootException, IOException,
          InvalidContainerizingModeException {
    Assert.assertEquals(
        Arrays.asList("java", "-cp", "/app/resources:/app/classes:/app/libs/*", "java.lang.Object"),
        PluginConfigurationProcessor.computeEntrypoint(rawConfiguration, projectProperties));
  }

  @Test
  public void testComputeEntrypoint_exploded()
      throws MainClassInferenceException, InvalidAppRootException, IOException,
          InvalidContainerizingModeException {
    Mockito.when(rawConfiguration.getContainerizingMode()).thenReturn("packaged");
    Assert.assertEquals(
        Arrays.asList("java", "-cp", "/app/classpath/*:/app/libs/*", "java.lang.Object"),
        PluginConfigurationProcessor.computeEntrypoint(rawConfiguration, projectProperties));
  }

  @Test
  public void testEntrypoint_defaultWarPackaging()
      throws IOException, InvalidImageReferenceException, CacheDirectoryCreationException,
          MainClassInferenceException, InvalidAppRootException, InvalidWorkingDirectoryException,
          InvalidContainerVolumeException, IncompatibleBaseImageJavaVersionException,
          NumberFormatException, InvalidContainerizingModeException {
    Mockito.when(rawConfiguration.getEntrypoint()).thenReturn(Optional.empty());
    Mockito.when(projectProperties.isWarProject()).thenReturn(true);

    PluginConfigurationProcessor processor = createPluginConfigurationProcessor();
    JibContainerBuilder jibContainerBuilder = processor.getJibContainerBuilder();
    BuildConfiguration buildConfiguration = getBuildConfiguration(jibContainerBuilder);

    Assert.assertNotNull(buildConfiguration.getContainerConfiguration());
    Assert.assertNull(buildConfiguration.getContainerConfiguration().getEntrypoint());
    Mockito.verifyZeroInteractions(logger);
  }

  @Test
  public void testEntrypoint_defaultNonWarPackaging()
      throws IOException, InvalidImageReferenceException, CacheDirectoryCreationException,
          MainClassInferenceException, InvalidAppRootException, InvalidWorkingDirectoryException,
          InvalidContainerVolumeException, IncompatibleBaseImageJavaVersionException,
          NumberFormatException, InvalidContainerizingModeException {
    Mockito.when(rawConfiguration.getEntrypoint()).thenReturn(Optional.empty());
    Mockito.when(projectProperties.isWarProject()).thenReturn(false);

    PluginConfigurationProcessor processor = createPluginConfigurationProcessor();
    JibContainerBuilder jibContainerBuilder = processor.getJibContainerBuilder();
    BuildConfiguration buildConfiguration = getBuildConfiguration(jibContainerBuilder);

    Assert.assertNotNull(buildConfiguration.getContainerConfiguration());
    Assert.assertEquals(
        Arrays.asList("java", "-cp", "/app/resources:/app/classes:/app/libs/*", "java.lang.Object"),
        buildConfiguration.getContainerConfiguration().getEntrypoint());

    ArgumentMatcher<LogEvent> isLogWarn = logEvent -> logEvent.getLevel() == LogEvent.Level.WARN;
    Mockito.verify(logger, Mockito.never()).accept(Mockito.argThat(isLogWarn));
  }

  @Test
  public void testEntrypoint_extraClasspathNonWarPackaging()
      throws IOException, InvalidImageReferenceException, CacheDirectoryCreationException,
          MainClassInferenceException, InvalidAppRootException, InvalidWorkingDirectoryException,
          InvalidContainerVolumeException, IncompatibleBaseImageJavaVersionException,
          NumberFormatException, InvalidContainerizingModeException {
    Mockito.when(rawConfiguration.getEntrypoint()).thenReturn(Optional.empty());
    Mockito.when(rawConfiguration.getExtraClasspath())
        .thenReturn(Collections.singletonList("/foo"));
    Mockito.when(projectProperties.isWarProject()).thenReturn(false);

    PluginConfigurationProcessor processor = createPluginConfigurationProcessor();
    JibContainerBuilder jibContainerBuilder = processor.getJibContainerBuilder();
    BuildConfiguration buildConfiguration = getBuildConfiguration(jibContainerBuilder);

    Assert.assertNotNull(buildConfiguration.getContainerConfiguration());
    Assert.assertEquals(
        Arrays.asList(
            "java", "-cp", "/foo:/app/resources:/app/classes:/app/libs/*", "java.lang.Object"),
        buildConfiguration.getContainerConfiguration().getEntrypoint());

    ArgumentMatcher<LogEvent> isLogWarn = logEvent -> logEvent.getLevel() == LogEvent.Level.WARN;
    Mockito.verify(logger, Mockito.never()).accept(Mockito.argThat(isLogWarn));
  }

  @Test
  public void testUser()
      throws InvalidImageReferenceException, IOException, CacheDirectoryCreationException,
          MainClassInferenceException, InvalidAppRootException, InvalidWorkingDirectoryException,
          InvalidContainerVolumeException, IncompatibleBaseImageJavaVersionException,
          NumberFormatException, InvalidContainerizingModeException {
    Mockito.when(rawConfiguration.getUser()).thenReturn(Optional.of("customUser"));

    PluginConfigurationProcessor processor = createPluginConfigurationProcessor();
    BuildConfiguration buildConfiguration =
        getBuildConfiguration(processor.getJibContainerBuilder());

    Assert.assertNotNull(buildConfiguration.getContainerConfiguration());
    Assert.assertEquals("customUser", buildConfiguration.getContainerConfiguration().getUser());
  }

  @Test
  public void testUser_null()
      throws InvalidImageReferenceException, IOException, CacheDirectoryCreationException,
          MainClassInferenceException, InvalidAppRootException, InvalidWorkingDirectoryException,
          InvalidContainerVolumeException, IncompatibleBaseImageJavaVersionException,
          NumberFormatException, InvalidContainerizingModeException {
    PluginConfigurationProcessor processor = createPluginConfigurationProcessor();
    BuildConfiguration buildConfiguration =
        getBuildConfiguration(processor.getJibContainerBuilder());

    Assert.assertNotNull(buildConfiguration.getContainerConfiguration());
    Assert.assertNull(buildConfiguration.getContainerConfiguration().getUser());
  }

  @Test
  public void testEntrypoint_warningOnJvmFlags()
      throws InvalidImageReferenceException, IOException, CacheDirectoryCreationException,
          MainClassInferenceException, InvalidAppRootException, InvalidWorkingDirectoryException,
          InvalidContainerVolumeException, IncompatibleBaseImageJavaVersionException,
          NumberFormatException, InvalidContainerizingModeException {
    Mockito.when(rawConfiguration.getEntrypoint())
        .thenReturn(Optional.of(Arrays.asList("custom", "entrypoint")));
    Mockito.when(rawConfiguration.getJvmFlags()).thenReturn(Collections.singletonList("jvmFlag"));

    PluginConfigurationProcessor processor = createPluginConfigurationProcessor();
    BuildConfiguration buildConfiguration =
        getBuildConfiguration(processor.getJibContainerBuilder());

    Assert.assertNotNull(buildConfiguration.getContainerConfiguration());
    Assert.assertEquals(
        Arrays.asList("custom", "entrypoint"),
        buildConfiguration.getContainerConfiguration().getEntrypoint());
    Mockito.verify(projectProperties)
        .log(
            LogEvent.warn(
                "mainClass, extraClasspath, and jvmFlags are ignored when entrypoint is specified"));
  }

  @Test
  public void testEntrypoint_warningOnMainclass()
      throws InvalidImageReferenceException, IOException, CacheDirectoryCreationException,
          MainClassInferenceException, InvalidAppRootException, InvalidWorkingDirectoryException,
          InvalidContainerVolumeException, IncompatibleBaseImageJavaVersionException,
          NumberFormatException, InvalidContainerizingModeException {
    Mockito.when(rawConfiguration.getEntrypoint())
        .thenReturn(Optional.of(Arrays.asList("custom", "entrypoint")));
    Mockito.when(rawConfiguration.getMainClass()).thenReturn(Optional.of("java.util.Object"));

    PluginConfigurationProcessor processor = createPluginConfigurationProcessor();
    BuildConfiguration buildConfiguration =
        getBuildConfiguration(processor.getJibContainerBuilder());

    Assert.assertNotNull(buildConfiguration.getContainerConfiguration());
    Assert.assertEquals(
        Arrays.asList("custom", "entrypoint"),
        buildConfiguration.getContainerConfiguration().getEntrypoint());
    Mockito.verify(projectProperties)
        .log(
            LogEvent.warn(
                "mainClass, extraClasspath, and jvmFlags are ignored when entrypoint is specified"));
  }

  @Test
  public void testEntrypointClasspath_nonDefaultAppRoot()
      throws InvalidImageReferenceException, IOException, CacheDirectoryCreationException,
          MainClassInferenceException, InvalidAppRootException, InvalidWorkingDirectoryException,
          InvalidContainerVolumeException, IncompatibleBaseImageJavaVersionException,
          NumberFormatException, InvalidContainerizingModeException {
    Mockito.when(rawConfiguration.getAppRoot()).thenReturn("/my/app");

    PluginConfigurationProcessor processor = createPluginConfigurationProcessor();
    BuildConfiguration buildConfiguration =
        getBuildConfiguration(processor.getJibContainerBuilder());

    Assert.assertNotNull(buildConfiguration.getContainerConfiguration());
    Assert.assertNotNull(buildConfiguration.getContainerConfiguration().getEntrypoint());
    Assert.assertEquals(
        "java", buildConfiguration.getContainerConfiguration().getEntrypoint().get(0));
    Assert.assertEquals(
        "-cp", buildConfiguration.getContainerConfiguration().getEntrypoint().get(1));
    Assert.assertEquals(
        "/my/app/resources:/my/app/classes:/my/app/libs/*",
        buildConfiguration.getContainerConfiguration().getEntrypoint().get(2));
  }

  @Test
  public void testWebAppEntrypoint_inheritedFromBaseImage()
      throws InvalidImageReferenceException, IOException, CacheDirectoryCreationException,
          MainClassInferenceException, InvalidAppRootException, InvalidWorkingDirectoryException,
          InvalidContainerVolumeException, IncompatibleBaseImageJavaVersionException,
          NumberFormatException, InvalidContainerizingModeException {
    Mockito.when(projectProperties.isWarProject()).thenReturn(true);

    PluginConfigurationProcessor processor = createPluginConfigurationProcessor();
    BuildConfiguration buildConfiguration =
        getBuildConfiguration(processor.getJibContainerBuilder());

    Assert.assertNotNull(buildConfiguration.getContainerConfiguration());
    Assert.assertNull(buildConfiguration.getContainerConfiguration().getEntrypoint());
  }

  @Test
  public void testGetAppRootChecked() throws InvalidAppRootException {
    Mockito.when(rawConfiguration.getAppRoot()).thenReturn("/some/root");

    Assert.assertEquals(
        AbsoluteUnixPath.get("/some/root"),
        PluginConfigurationProcessor.getAppRootChecked(rawConfiguration, projectProperties));
  }

  @Test
  public void testGetAppRootChecked_errorOnNonAbsolutePath() {
    Mockito.when(rawConfiguration.getAppRoot()).thenReturn("relative/path");

    try {
      PluginConfigurationProcessor.getAppRootChecked(rawConfiguration, projectProperties);
      Assert.fail();
    } catch (InvalidAppRootException ex) {
      Assert.assertEquals("relative/path", ex.getMessage());
    }
  }

  @Test
  public void testGetAppRootChecked_errorOnWindowsPath() {
    Mockito.when(rawConfiguration.getAppRoot()).thenReturn("\\windows\\path");

    try {
      PluginConfigurationProcessor.getAppRootChecked(rawConfiguration, projectProperties);
      Assert.fail();
    } catch (InvalidAppRootException ex) {
      Assert.assertEquals("\\windows\\path", ex.getMessage());
    }
  }

  @Test
  public void testGetAppRootChecked_errorOnWindowsPathWithDriveLetter() {
    Mockito.when(rawConfiguration.getAppRoot()).thenReturn("C:\\windows\\path");

    try {
      PluginConfigurationProcessor.getAppRootChecked(rawConfiguration, projectProperties);
      Assert.fail();
    } catch (InvalidAppRootException ex) {
      Assert.assertEquals("C:\\windows\\path", ex.getMessage());
    }
  }

  @Test
  public void testGetAppRootChecked_defaultNonWarProject() throws InvalidAppRootException {
    Mockito.when(rawConfiguration.getAppRoot()).thenReturn("");
    Mockito.when(projectProperties.isWarProject()).thenReturn(false);

    Assert.assertEquals(
        AbsoluteUnixPath.get("/app"),
        PluginConfigurationProcessor.getAppRootChecked(rawConfiguration, projectProperties));
  }

  @Test
  public void testGetAppRootChecked_defaultWarProject() throws InvalidAppRootException {
    Mockito.when(rawConfiguration.getAppRoot()).thenReturn("");
    Mockito.when(projectProperties.isWarProject()).thenReturn(true);

    Assert.assertEquals(
        AbsoluteUnixPath.get("/jetty/webapps/ROOT"),
        PluginConfigurationProcessor.getAppRootChecked(rawConfiguration, projectProperties));
  }

  @Test
  public void testGetContainerizingModeChecked_exploded()
      throws InvalidContainerizingModeException {
    Mockito.when(rawConfiguration.getContainerizingMode()).thenReturn("exploded");

    Assert.assertEquals(
        ContainerizingMode.EXPLODED,
        PluginConfigurationProcessor.getContainerizingModeChecked(
            rawConfiguration, projectProperties));
  }

  @Test
  public void testGetContainerizingModeChecked_packaged()
      throws InvalidContainerizingModeException {
    Mockito.when(rawConfiguration.getContainerizingMode()).thenReturn("packaged");

    Assert.assertEquals(
        ContainerizingMode.PACKAGED,
        PluginConfigurationProcessor.getContainerizingModeChecked(
            rawConfiguration, projectProperties));
  }

  @Test
<<<<<<< HEAD
=======
  public void testGetContainerizingModeChecked_caseSensitive() {
    Mockito.when(rawConfiguration.getContainerizingMode()).thenReturn("PACKAGED");

    try {
      PluginConfigurationProcessor.getContainerizingModeChecked(
          rawConfiguration, projectProperties);
      Assert.fail();
    } catch (InvalidContainerizingModeException ex) {
      Assert.assertEquals("PACKAGED", ex.getInvalidContainerizingMode());
      Assert.assertEquals("PACKAGED", ex.getMessage());
    }
  }

  @Test
>>>>>>> b1c3722f
  public void testGetContainerizingModeChecked_invalidValue() {
    Mockito.when(rawConfiguration.getContainerizingMode()).thenReturn("this is wrong");

    try {
      PluginConfigurationProcessor.getContainerizingModeChecked(
          rawConfiguration, projectProperties);
      Assert.fail();
    } catch (InvalidContainerizingModeException ex) {
      Assert.assertEquals("this is wrong", ex.getInvalidContainerizingMode());
      Assert.assertEquals("this is wrong", ex.getMessage());
    }
  }

  @Test
  public void testGetContainerizingModeChecked_packagedWithWar()
      throws InvalidContainerizingModeException {
    Mockito.when(rawConfiguration.getContainerizingMode()).thenReturn("packaged");
    Mockito.when(projectProperties.isWarProject()).thenReturn(true);

    try {
      PluginConfigurationProcessor.getContainerizingModeChecked(
          rawConfiguration, projectProperties);
      Assert.fail();
    } catch (UnsupportedOperationException ex) {
      Assert.assertEquals(
          "packaged containerizing mode for WAR is not yet supported", ex.getMessage());
    }
  }

  @Test
  public void testGetWorkingDirectoryChecked() throws InvalidWorkingDirectoryException {
    Mockito.when(rawConfiguration.getWorkingDirectory()).thenReturn(Optional.of("/valid/path"));

    Optional<AbsoluteUnixPath> checkedPath =
        PluginConfigurationProcessor.getWorkingDirectoryChecked(rawConfiguration);
    Assert.assertTrue(checkedPath.isPresent());
    Assert.assertEquals(AbsoluteUnixPath.get("/valid/path"), checkedPath.get());
  }

  @Test
  public void testGetWorkingDirectoryChecked_undefined() throws InvalidWorkingDirectoryException {
    Mockito.when(rawConfiguration.getWorkingDirectory()).thenReturn(Optional.empty());
    Assert.assertEquals(
        Optional.empty(),
        PluginConfigurationProcessor.getWorkingDirectoryChecked(rawConfiguration));
  }

  @Test
  public void testGetWorkingDirectoryChecked_notAbsolute() {
    Mockito.when(rawConfiguration.getWorkingDirectory()).thenReturn(Optional.of("relative/path"));

    try {
      PluginConfigurationProcessor.getWorkingDirectoryChecked(rawConfiguration);
      Assert.fail();
    } catch (InvalidWorkingDirectoryException ex) {
      Assert.assertEquals("relative/path", ex.getMessage());
      Assert.assertEquals("relative/path", ex.getInvalidPathValue());
    }
  }

  @Test
  public void testGetBaseImage_chooseJava8Distroless()
      throws IncompatibleBaseImageJavaVersionException {
    Mockito.when(projectProperties.getMajorJavaVersion()).thenReturn(6);
    Assert.assertEquals(
        "gcr.io/distroless/java:8",
        PluginConfigurationProcessor.getBaseImage(rawConfiguration, projectProperties));

    Mockito.when(projectProperties.getMajorJavaVersion()).thenReturn(7);
    Assert.assertEquals(
        "gcr.io/distroless/java:8",
        PluginConfigurationProcessor.getBaseImage(rawConfiguration, projectProperties));

    Mockito.when(projectProperties.getMajorJavaVersion()).thenReturn(8);
    Assert.assertEquals(
        "gcr.io/distroless/java:8",
        PluginConfigurationProcessor.getBaseImage(rawConfiguration, projectProperties));
  }

  @Test
  public void testGetBaseImage_chooseJava11Distroless()
      throws IncompatibleBaseImageJavaVersionException {
    Mockito.when(projectProperties.getMajorJavaVersion()).thenReturn(9);
    Assert.assertEquals(
        "gcr.io/distroless/java:11",
        PluginConfigurationProcessor.getBaseImage(rawConfiguration, projectProperties));

    Mockito.when(projectProperties.getMajorJavaVersion()).thenReturn(10);
    Assert.assertEquals(
        "gcr.io/distroless/java:11",
        PluginConfigurationProcessor.getBaseImage(rawConfiguration, projectProperties));

    Mockito.when(projectProperties.getMajorJavaVersion()).thenReturn(11);
    Assert.assertEquals(
        "gcr.io/distroless/java:11",
        PluginConfigurationProcessor.getBaseImage(rawConfiguration, projectProperties));
  }

  @Test
  public void testGetBaseImage_chooseJava8JettyDistroless()
      throws IncompatibleBaseImageJavaVersionException {
    Mockito.when(projectProperties.getMajorJavaVersion()).thenReturn(6);
    Mockito.when(projectProperties.isWarProject()).thenReturn(true);
    Assert.assertEquals(
        "gcr.io/distroless/java/jetty:java8",
        PluginConfigurationProcessor.getBaseImage(rawConfiguration, projectProperties));

    Mockito.when(projectProperties.getMajorJavaVersion()).thenReturn(7);
    Assert.assertEquals(
        "gcr.io/distroless/java/jetty:java8",
        PluginConfigurationProcessor.getBaseImage(rawConfiguration, projectProperties));

    Mockito.when(projectProperties.getMajorJavaVersion()).thenReturn(8);
    Assert.assertEquals(
        "gcr.io/distroless/java/jetty:java8",
        PluginConfigurationProcessor.getBaseImage(rawConfiguration, projectProperties));
  }

  @Test
  public void testGetBaseImage_chooseJava11JettyDistroless()
      throws IncompatibleBaseImageJavaVersionException {
    Mockito.when(projectProperties.getMajorJavaVersion()).thenReturn(9);
    Mockito.when(projectProperties.isWarProject()).thenReturn(true);
    Assert.assertEquals(
        "gcr.io/distroless/java/jetty:java11",
        PluginConfigurationProcessor.getBaseImage(rawConfiguration, projectProperties));

    Mockito.when(projectProperties.getMajorJavaVersion()).thenReturn(10);
    Assert.assertEquals(
        "gcr.io/distroless/java/jetty:java11",
        PluginConfigurationProcessor.getBaseImage(rawConfiguration, projectProperties));

    Mockito.when(projectProperties.getMajorJavaVersion()).thenReturn(11);
    Assert.assertEquals(
        "gcr.io/distroless/java/jetty:java11",
        PluginConfigurationProcessor.getBaseImage(rawConfiguration, projectProperties));
  }

  @Test
  public void testGetBaseImage_projectHigherThanJava11() {
    Mockito.when(projectProperties.getMajorJavaVersion()).thenReturn(12);

    try {
      PluginConfigurationProcessor.getBaseImage(rawConfiguration, projectProperties);
      Assert.fail();
    } catch (IncompatibleBaseImageJavaVersionException ex) {
      Assert.assertEquals(11, ex.getBaseImageMajorJavaVersion());
      Assert.assertEquals(12, ex.getProjectMajorJavaVersion());
    }
  }

  @Test
  public void testGetBaseImage_incompatibleJava8BaseImage() {
    Mockito.when(projectProperties.getMajorJavaVersion()).thenReturn(11);

    Mockito.when(rawConfiguration.getFromImage())
        .thenReturn(Optional.of("gcr.io/distroless/java:8"));
    try {
      PluginConfigurationProcessor.getBaseImage(rawConfiguration, projectProperties);
      Assert.fail();
    } catch (IncompatibleBaseImageJavaVersionException ex) {
      Assert.assertEquals(8, ex.getBaseImageMajorJavaVersion());
      Assert.assertEquals(11, ex.getProjectMajorJavaVersion());
    }

    Mockito.when(rawConfiguration.getFromImage())
        .thenReturn(Optional.of("gcr.io/distroless/java:latest"));
    try {
      PluginConfigurationProcessor.getBaseImage(rawConfiguration, projectProperties);
      Assert.fail();
    } catch (IncompatibleBaseImageJavaVersionException ex) {
      Assert.assertEquals(8, ex.getBaseImageMajorJavaVersion());
      Assert.assertEquals(11, ex.getProjectMajorJavaVersion());
    }
  }

  @Test
  public void testGetBaseImage_incompatibleJava11BaseImage() {
    Mockito.when(projectProperties.getMajorJavaVersion()).thenReturn(15);

    Mockito.when(rawConfiguration.getFromImage())
        .thenReturn(Optional.of("gcr.io/distroless/java:11"));
    try {
      PluginConfigurationProcessor.getBaseImage(rawConfiguration, projectProperties);
      Assert.fail();
    } catch (IncompatibleBaseImageJavaVersionException ex) {
      Assert.assertEquals(11, ex.getBaseImageMajorJavaVersion());
      Assert.assertEquals(15, ex.getProjectMajorJavaVersion());
    }
  }

  @Test
  public void testGetBaseImage_incompatibleJava8JettyBaseImage() {
    Mockito.when(projectProperties.getMajorJavaVersion()).thenReturn(11);

    Mockito.when(rawConfiguration.getFromImage())
        .thenReturn(Optional.of("gcr.io/distroless/java/jetty:java8"));
    try {
      PluginConfigurationProcessor.getBaseImage(rawConfiguration, projectProperties);
      Assert.fail();
    } catch (IncompatibleBaseImageJavaVersionException ex) {
      Assert.assertEquals(8, ex.getBaseImageMajorJavaVersion());
      Assert.assertEquals(11, ex.getProjectMajorJavaVersion());
    }
  }

  @Test
  public void testGetBaseImage_incompatibleJava11JettyBaseImage() {
    Mockito.when(projectProperties.getMajorJavaVersion()).thenReturn(15);

    Mockito.when(rawConfiguration.getFromImage())
        .thenReturn(Optional.of("gcr.io/distroless/java/jetty:java11"));
    try {
      PluginConfigurationProcessor.getBaseImage(rawConfiguration, projectProperties);
      Assert.fail();
    } catch (IncompatibleBaseImageJavaVersionException ex) {
      Assert.assertEquals(11, ex.getBaseImageMajorJavaVersion());
      Assert.assertEquals(15, ex.getProjectMajorJavaVersion());
    }
  }

  @Test
  public void testGetBaseImage_defaultNonWarPackaging()
      throws IncompatibleBaseImageJavaVersionException {
    Mockito.when(projectProperties.isWarProject()).thenReturn(false);

    Assert.assertEquals(
        "gcr.io/distroless/java:8",
        PluginConfigurationProcessor.getBaseImage(rawConfiguration, projectProperties));
  }

  @Test
  public void testGetBaseImage_defaultWarProject()
      throws IncompatibleBaseImageJavaVersionException {
    Mockito.when(projectProperties.isWarProject()).thenReturn(true);

    Assert.assertEquals(
        "gcr.io/distroless/java/jetty:java8",
        PluginConfigurationProcessor.getBaseImage(rawConfiguration, projectProperties));
  }

  @Test
  public void testGetBaseImage_nonDefault() throws IncompatibleBaseImageJavaVersionException {
    Mockito.when(rawConfiguration.getFromImage()).thenReturn(Optional.of("tomcat"));

    Assert.assertEquals(
        "tomcat", PluginConfigurationProcessor.getBaseImage(rawConfiguration, projectProperties));
  }

  @Test
  public void testGetValidVolumesList() throws InvalidContainerVolumeException {
    Mockito.when(rawConfiguration.getVolumes()).thenReturn(Collections.singletonList("/some/root"));

    Assert.assertEquals(
        ImmutableSet.of(AbsoluteUnixPath.get("/some/root")),
        PluginConfigurationProcessor.getVolumesSet(rawConfiguration));
  }

  @Test
  public void testGetInvalidVolumesList() {
    Mockito.when(rawConfiguration.getVolumes()).thenReturn(Collections.singletonList("`some/root"));

    try {
      PluginConfigurationProcessor.getVolumesSet(rawConfiguration);
      Assert.fail();
    } catch (InvalidContainerVolumeException ex) {
      Assert.assertEquals("`some/root", ex.getMessage());
      Assert.assertEquals("`some/root", ex.getInvalidVolume());
    }
  }

  private PluginConfigurationProcessor createPluginConfigurationProcessor()
      throws InvalidImageReferenceException, MainClassInferenceException, InvalidAppRootException,
          IOException, InvalidWorkingDirectoryException, InvalidContainerVolumeException,
          IncompatibleBaseImageJavaVersionException, NumberFormatException,
          InvalidContainerizingModeException {
    return PluginConfigurationProcessor.processCommonConfiguration(
        rawConfiguration,
        ignored -> Optional.empty(),
        projectProperties,
        containerizer,
        targetImageReference,
        false);
  }
}<|MERGE_RESOLUTION|>--- conflicted
+++ resolved
@@ -552,8 +552,6 @@
   }
 
   @Test
-<<<<<<< HEAD
-=======
   public void testGetContainerizingModeChecked_caseSensitive() {
     Mockito.when(rawConfiguration.getContainerizingMode()).thenReturn("PACKAGED");
 
@@ -568,7 +566,6 @@
   }
 
   @Test
->>>>>>> b1c3722f
   public void testGetContainerizingModeChecked_invalidValue() {
     Mockito.when(rawConfiguration.getContainerizingMode()).thenReturn("this is wrong");
 
