/*
 * Copyright 2018 Google LLC.
 *
 * Licensed under the Apache License, Version 2.0 (the "License"); you may not
 * use this file except in compliance with the License. You may obtain a copy of
 * the License at
 *
 *      http://www.apache.org/licenses/LICENSE-2.0
 *
 * Unless required by applicable law or agreed to in writing, software
 * distributed under the License is distributed on an "AS IS" BASIS, WITHOUT
 * WARRANTIES OR CONDITIONS OF ANY KIND, either express or implied. See the
 * License for the specific language governing permissions and limitations under
 * the License.
 */

package com.google.cloud.tools.jib.gradle;

import com.google.cloud.tools.jib.api.AbsoluteUnixPath;
import com.google.cloud.tools.jib.api.Containerizer;
import com.google.cloud.tools.jib.api.JavaContainerBuilder;
import com.google.cloud.tools.jib.api.JibContainerBuilder;
import com.google.cloud.tools.jib.api.LogEvent;
import com.google.cloud.tools.jib.api.RegistryImage;
import com.google.cloud.tools.jib.event.events.ProgressEvent;
import com.google.cloud.tools.jib.event.events.TimerEvent;
import com.google.cloud.tools.jib.event.progress.ProgressEventHandler;
import com.google.cloud.tools.jib.filesystem.DirectoryWalker;
import com.google.cloud.tools.jib.plugins.common.ContainerizingMode;
import com.google.cloud.tools.jib.plugins.common.JavaContainerBuilderHelper;
import com.google.cloud.tools.jib.plugins.common.ProjectProperties;
import com.google.cloud.tools.jib.plugins.common.PropertyNames;
import com.google.cloud.tools.jib.plugins.common.TimerEventHandler;
import com.google.cloud.tools.jib.plugins.common.logging.ConsoleLogger;
import com.google.cloud.tools.jib.plugins.common.logging.ConsoleLoggerBuilder;
import com.google.cloud.tools.jib.plugins.common.logging.ProgressDisplayGenerator;
import com.google.cloud.tools.jib.plugins.common.logging.SingleThreadedExecutor;
import com.google.common.annotations.VisibleForTesting;
import java.io.File;
import java.io.IOException;
import java.nio.file.Files;
import java.nio.file.Path;
import java.util.ArrayList;
import java.util.List;
import java.util.stream.Collectors;
import javax.annotation.Nullable;
import org.apache.tools.ant.taskdefs.condition.Os;
import org.gradle.api.GradleException;
import org.gradle.api.JavaVersion;
import org.gradle.api.Project;
import org.gradle.api.artifacts.ResolvedArtifact;
import org.gradle.api.artifacts.component.ProjectComponentIdentifier;
import org.gradle.api.file.FileCollection;
import org.gradle.api.logging.Logger;
import org.gradle.api.plugins.JavaPlugin;
import org.gradle.api.plugins.JavaPluginConvention;
import org.gradle.api.plugins.WarPlugin;
import org.gradle.api.tasks.SourceSet;
import org.gradle.jvm.tasks.Jar;

/** Obtains information about a Gradle {@link Project} that uses Jib. */
class GradleProjectProperties implements ProjectProperties {

  /** Used to generate the User-Agent header and history metadata. */
  private static final String TOOL_NAME = "jib-gradle-plugin";

  /** Used for logging during main class inference. */
  private static final String PLUGIN_NAME = "jib";

  /** Used for logging during main class inference. */
  private static final String JAR_PLUGIN_NAME = "'jar' task";

  /** Name of the `main` {@link SourceSet} to use as source files. */
  private static final String MAIN_SOURCE_SET_NAME = "main";

  /** @return a GradleProjectProperties from the given project and logger. */
  static GradleProjectProperties getForProject(Project project, Logger logger) {
    return new GradleProjectProperties(project, logger);
  }

  static Path getExplodedWarDirectory(Project project) {
    return project.getBuildDir().toPath().resolve(ProjectProperties.EXPLODED_WAR_DIRECTORY_NAME);
  }

  private static boolean isProgressFooterEnabled(Project project) {
    if ("plain".equals(System.getProperty(PropertyNames.CONSOLE))) {
      return false;
    }

    switch (project.getGradle().getStartParameter().getConsoleOutput()) {
      case Plain:
        return false;

      case Auto:
        // Enables progress footer when ANSI is supported (Windows or TERM not 'dumb').
        return Os.isFamily(Os.FAMILY_WINDOWS) || !"dumb".equals(System.getenv("TERM"));

      default:
        return true;
    }
  }

  private final Project project;
  private final SingleThreadedExecutor singleThreadedExecutor = new SingleThreadedExecutor();
  private final Logger logger;
  private final ConsoleLogger consoleLogger;

  @VisibleForTesting
  GradleProjectProperties(Project project, Logger logger) {
    this.project = project;
    this.logger = logger;
    ConsoleLoggerBuilder consoleLoggerBuilder =
        (isProgressFooterEnabled(project)
                ? ConsoleLoggerBuilder.rich(singleThreadedExecutor)
                : ConsoleLoggerBuilder.plain(singleThreadedExecutor).progress(logger::lifecycle))
            .lifecycle(logger::lifecycle);
    if (logger.isDebugEnabled()) {
      consoleLoggerBuilder.debug(logger::debug);
    }
    if (logger.isInfoEnabled()) {
      consoleLoggerBuilder.info(logger::info);
    }
    if (logger.isWarnEnabled()) {
      consoleLoggerBuilder.warn(logger::warn);
    }
    if (logger.isErrorEnabled()) {
      consoleLoggerBuilder.error(logger::error);
    }
    consoleLogger = consoleLoggerBuilder.build();
  }

  @Override
  public JibContainerBuilder createContainerBuilder(
      RegistryImage baseImage, AbsoluteUnixPath appRoot, ContainerizingMode containerizingMode) {
    JavaContainerBuilder javaContainerBuilder =
        JavaContainerBuilder.from(baseImage).setAppRoot(appRoot);

    try {
      if (isWarProject()) {
        logger.info("WAR project identified, creating WAR image: " + project.getDisplayName());
        Path explodedWarPath = GradleProjectProperties.getExplodedWarDirectory(project);
        return JavaContainerBuilderHelper.fromExplodedWar(javaContainerBuilder, explodedWarPath);
      }

      JavaPluginConvention javaPluginConvention =
          project.getConvention().getPlugin(JavaPluginConvention.class);
      SourceSet mainSourceSet =
          javaPluginConvention.getSourceSets().getByName(MAIN_SOURCE_SET_NAME);

      FileCollection classesOutputDirectories =
          mainSourceSet.getOutput().getClassesDirs().filter(File::exists);
      Path resourcesOutputDirectory = mainSourceSet.getOutput().getResourcesDir().toPath();
      FileCollection allFiles = mainSourceSet.getRuntimeClasspath().filter(File::exists);

<<<<<<< HEAD
      FileCollection allDependencyFiles =
=======
      FileCollection projectDependencies =
          project.files(
              project
                  .getConfigurations()
                  .getByName(JavaPlugin.RUNTIME_CLASSPATH_CONFIGURATION_NAME)
                  .getResolvedConfiguration()
                  .getResolvedArtifacts()
                  .stream()
                  .filter(
                      artifact ->
                          artifact.getId().getComponentIdentifier()
                              instanceof ProjectComponentIdentifier)
                  .map(ResolvedArtifact::getFile)
                  .collect(Collectors.toList()));

      FileCollection nonProjectDependencies =
>>>>>>> b1c3722f
          allFiles
              .minus(classesOutputDirectories)
              .minus(projectDependencies)
              .filter(file -> !file.toPath().equals(resourcesOutputDirectory));

<<<<<<< HEAD
      FileCollection snapshotDependencyFiles =
          allDependencyFiles.filter(file -> file.getName().contains("SNAPSHOT"));
      FileCollection dependencyFiles = allDependencyFiles.minus(snapshotDependencyFiles);

      // Adds resource files
      if (Files.exists(resourcesOutputDirectory)) {
        javaContainerBuilder.addResources(resourcesOutputDirectory);
      }

      // Adds class files
      for (File classesOutputDirectory : classesOutputDirectories) {
        javaContainerBuilder.addClasses(classesOutputDirectory.toPath());
      }
      if (classesOutputDirectories.isEmpty()) {
        logger.warn("No classes files were found - did you compile your project?");
      }

      // Adds dependency files
      return javaContainerBuilder
          .addDependencies(
              dependencyFiles.getFiles().stream().map(File::toPath).collect(Collectors.toList()))
          .addSnapshotDependencies(
              snapshotDependencyFiles
=======
      FileCollection snapshotDependencies =
          nonProjectDependencies.filter(file -> file.getName().contains("SNAPSHOT"));
      FileCollection dependencies = nonProjectDependencies.minus(snapshotDependencies);

      // Adds dependency files
      javaContainerBuilder
          .addDependencies(
              dependencies.getFiles().stream().map(File::toPath).collect(Collectors.toList()))
          .addSnapshotDependencies(
              snapshotDependencies
>>>>>>> b1c3722f
                  .getFiles()
                  .stream()
                  .map(File::toPath)
                  .collect(Collectors.toList()))
<<<<<<< HEAD
          .toContainerBuilder();
=======
          .addProjectDependencies(
              projectDependencies
                  .getFiles()
                  .stream()
                  .map(File::toPath)
                  .collect(Collectors.toList()));

      switch (containerizingMode) {
        case EXPLODED:
          // Adds resource files
          if (Files.exists(resourcesOutputDirectory)) {
            javaContainerBuilder.addResources(resourcesOutputDirectory);
          }

          // Adds class files
          for (File classesOutputDirectory : classesOutputDirectories) {
            javaContainerBuilder.addClasses(classesOutputDirectory.toPath());
          }
          if (classesOutputDirectories.isEmpty()) {
            logger.warn("No classes files were found - did you compile your project?");
          }
          break;

        case PACKAGED:
          // Add a JAR
          Jar jarTask = (Jar) project.getTasks().findByName("jar");
          javaContainerBuilder.addToClasspath(
              jarTask.getDestinationDir().toPath().resolve(jarTask.getArchiveName()));
          break;

        default:
          throw new IllegalStateException("unknown containerizing mode: " + containerizingMode);
      }

      return javaContainerBuilder.toContainerBuilder();
>>>>>>> b1c3722f

    } catch (IOException ex) {
      throw new GradleException("Obtaining project build output files failed", ex);
    }
  }

  @Override
  public List<Path> getClassFiles() throws IOException {
    // TODO: Consolidate with createContainerBuilder
    JavaPluginConvention javaPluginConvention =
        project.getConvention().getPlugin(JavaPluginConvention.class);
    SourceSet mainSourceSet = javaPluginConvention.getSourceSets().getByName(MAIN_SOURCE_SET_NAME);
    FileCollection classesOutputDirectories =
        mainSourceSet.getOutput().getClassesDirs().filter(File::exists);
    List<Path> classFiles = new ArrayList<>();
    for (File classesOutputDirectory : classesOutputDirectories) {
      classFiles.addAll(new DirectoryWalker(classesOutputDirectory.toPath()).walk().asList());
    }
    return classFiles;
  }

  @Override
  public void waitForLoggingThread() {
    singleThreadedExecutor.shutDownAndAwaitTermination();
  }

  @Override
  public void configureEventHandlers(Containerizer containerizer) {
    containerizer
        .addEventHandler(LogEvent.class, this::log)
        .addEventHandler(
            TimerEvent.class,
            new TimerEventHandler(message -> consoleLogger.log(LogEvent.Level.DEBUG, message)))
        .addEventHandler(
            ProgressEvent.class,
            new ProgressEventHandler(
                update -> {
                  List<String> footer =
                      ProgressDisplayGenerator.generateProgressDisplay(
                          update.getProgress(), update.getUnfinishedLeafTasks());
                  footer.add("");
                  consoleLogger.setFooter(footer);
                }));
  }

  @Override
  public void log(LogEvent logEvent) {
    consoleLogger.log(logEvent.getLevel(), logEvent.getMessage());
  }

  @Override
  public String getToolName() {
    return TOOL_NAME;
  }

  @Override
  public String getPluginName() {
    return PLUGIN_NAME;
  }

  @Nullable
  @Override
  public String getMainClassFromJar() {
    Jar jarTask = (Jar) project.getTasks().findByName("jar");
    if (jarTask == null) {
      return null;
    }
    return (String) jarTask.getManifest().getAttributes().get("Main-Class");
  }

  @Override
  public Path getDefaultCacheDirectory() {
    return project.getBuildDir().toPath().resolve(CACHE_DIRECTORY_NAME);
  }

  @Override
  public String getJarPluginName() {
    return JAR_PLUGIN_NAME;
  }

  @Override
  public boolean isWarProject() {
    return project.getPlugins().hasPlugin(WarPlugin.class);
  }

  /**
   * Returns the input files for a task. These files include the runtimeClasspath of the application
   * and any extraDirectories defined by the user to include in the container.
   *
   * @param project the gradle project
   * @param extraDirectories the image's configured extra directories
   * @return the input files
   */
  static FileCollection getInputFiles(Project project, List<Path> extraDirectories) {
    JavaPluginConvention javaPluginConvention =
        project.getConvention().getPlugin(JavaPluginConvention.class);
    SourceSet mainSourceSet = javaPluginConvention.getSourceSets().getByName(MAIN_SOURCE_SET_NAME);
    List<FileCollection> dependencyFileCollections = new ArrayList<>();
    dependencyFileCollections.add(mainSourceSet.getRuntimeClasspath());

    extraDirectories
        .stream()
        .filter(Files::exists)
        .map(Path::toFile)
        .map(project::files)
        .forEach(dependencyFileCollections::add);

    return project.files(dependencyFileCollections);
  }

  @Override
  public String getName() {
    return project.getName();
  }

  @Override
  public String getVersion() {
    return project.getVersion().toString();
  }

  @Override
  public int getMajorJavaVersion() {
    JavaVersion version = JavaVersion.current();
    JavaPluginConvention javaPluginConvention =
        project.getConvention().findPlugin(JavaPluginConvention.class);
    if (javaPluginConvention != null) {
      version = javaPluginConvention.getTargetCompatibility();
    }
    return Integer.valueOf(version.getMajorVersion());
  }

  @Override
  public boolean isOffline() {
    return project.getGradle().getStartParameter().isOffline();
  }
}<|MERGE_RESOLUTION|>--- conflicted
+++ resolved
@@ -152,9 +152,6 @@
       Path resourcesOutputDirectory = mainSourceSet.getOutput().getResourcesDir().toPath();
       FileCollection allFiles = mainSourceSet.getRuntimeClasspath().filter(File::exists);
 
-<<<<<<< HEAD
-      FileCollection allDependencyFiles =
-=======
       FileCollection projectDependencies =
           project.files(
               project
@@ -171,37 +168,11 @@
                   .collect(Collectors.toList()));
 
       FileCollection nonProjectDependencies =
->>>>>>> b1c3722f
           allFiles
               .minus(classesOutputDirectories)
               .minus(projectDependencies)
               .filter(file -> !file.toPath().equals(resourcesOutputDirectory));
 
-<<<<<<< HEAD
-      FileCollection snapshotDependencyFiles =
-          allDependencyFiles.filter(file -> file.getName().contains("SNAPSHOT"));
-      FileCollection dependencyFiles = allDependencyFiles.minus(snapshotDependencyFiles);
-
-      // Adds resource files
-      if (Files.exists(resourcesOutputDirectory)) {
-        javaContainerBuilder.addResources(resourcesOutputDirectory);
-      }
-
-      // Adds class files
-      for (File classesOutputDirectory : classesOutputDirectories) {
-        javaContainerBuilder.addClasses(classesOutputDirectory.toPath());
-      }
-      if (classesOutputDirectories.isEmpty()) {
-        logger.warn("No classes files were found - did you compile your project?");
-      }
-
-      // Adds dependency files
-      return javaContainerBuilder
-          .addDependencies(
-              dependencyFiles.getFiles().stream().map(File::toPath).collect(Collectors.toList()))
-          .addSnapshotDependencies(
-              snapshotDependencyFiles
-=======
       FileCollection snapshotDependencies =
           nonProjectDependencies.filter(file -> file.getName().contains("SNAPSHOT"));
       FileCollection dependencies = nonProjectDependencies.minus(snapshotDependencies);
@@ -212,14 +183,10 @@
               dependencies.getFiles().stream().map(File::toPath).collect(Collectors.toList()))
           .addSnapshotDependencies(
               snapshotDependencies
->>>>>>> b1c3722f
                   .getFiles()
                   .stream()
                   .map(File::toPath)
                   .collect(Collectors.toList()))
-<<<<<<< HEAD
-          .toContainerBuilder();
-=======
           .addProjectDependencies(
               projectDependencies
                   .getFiles()
@@ -255,7 +222,6 @@
       }
 
       return javaContainerBuilder.toContainerBuilder();
->>>>>>> b1c3722f
 
     } catch (IOException ex) {
       throw new GradleException("Obtaining project build output files failed", ex);
