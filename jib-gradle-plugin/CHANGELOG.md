# Change Log
All notable changes to this project will be documented in this file.

## [unreleased]

### Added

### Changed

### Fixed

<<<<<<< HEAD
- Fixed reporting parent build file when `skaffold init` is run on multi-module projects.
- `allowInsecureRegistries` and the `sendCredentialsOverHttp` system property are now effective for authentication service server connections. ([#2074](https://github.com/GoogleContainerTools/jib/pull/2074)
=======
- Fixed reporting parent build file when `skaffold init` is run on multi-module projects. ([#2091](https://github.com/GoogleContainerTools/jib/pull/2091))
- Now correctly uses the `war` task if it is enabled and the `bootWar` task is disabled for Spring WAR projects. ([#2096](https://github.com/GoogleContainerTools/jib/issues/2096))
>>>>>>> 5995d930

## 1.7.0

### Added

- `jib.outputPaths` object for configuration output file locations ([#1561](https://github.com/GoogleContainerTools/jib/issues/1561))
  - `jib.outputPaths.tar` configures output path of `jibBuildTar` (`build/jib-image.tar` by default)
  - `jib.outputPaths.digest` configures the output path of the image digest (`build/jib-image.digest` by default)
  - `jib.outputPaths.imageId` configures output path of the image id  (`build/jib-image.id` by default)
- Main class inference support for Java 13/14. ([#2015](https://github.com/GoogleContainerTools/jib/issues/2015))

### Changed

- Local base image layers are now processed in parallel, speeding up builds using large local base images. ([#1913](https://github.com/GoogleContainerTools/jib/issues/1913))
- The base image manifest is no longer pulled from the registry if a digest is provided and the manifest is already cached. ([#1881](https://github.com/GoogleContainerTools/jib/issues/1881))
- Docker daemon base images are now cached more effectively, speeding up builds using `docker://` base images. ([#1912](https://github.com/GoogleContainerTools/jib/issues/1912))

### Fixed

- Fixed temporary directory cleanup during builds using local base images. ([#2016](https://github.com/GoogleContainerTools/jib/issues/2016))
- Fixed additional tags being ignored when building to a tarball. ([#2043](https://github.com/GoogleContainerTools/jib/issues/2043))
- Fixed `tar://` base image failing if tar does not contain explicit directory entries. ([#2067](https://github.com/GoogleContainerTools/jib/issues/2067))

## 1.6.1

### Fixed

- Fixed an issue with using custom base images in Java 12+ projects. ([#1995](https://github.com/GoogleContainerTools/jib/issues/1995))

## 1.6.0

### Added

- Support for local base images by prefixing `jib.from.image` with `docker://` to build from a docker daemon image, or `tar://` to build from a tarball image. ([#1468](https://github.com/GoogleContainerTools/jib/issues/1468), [#1905](https://github.com/GoogleContainerTools/jib/issues/1905))

### Changed

- To disable parallel execution, the property `jib.serialize` should be used instead of `jibSerialize`. ([#1968](https://github.com/GoogleContainerTools/jib/issues/1968))
- For retrieving credentials from Docker config (`~/.docker/config.json`), `credHelpers` now takes precedence over `credsStore`, followed by `auths`. ([#1958](https://github.com/GoogleContainerTools/jib/pull/1958))
- The legacy `credsStore` no longer requires defining empty registry entries in `auths` to be used. This now means that if `credsStore` is defined, `auths` will be completely ignored. ([#1958](https://github.com/GoogleContainerTools/jib/pull/1958))
- `jib.dockerClient` is now configurable on all tasks, not just `jibDockerBuild`. ([#1932](https://github.com/GoogleContainerTools/jib/issues/1932))
- `jibDockerBuild.dockerClient` is deprecated in favor of `jib.dockerClient`.

### Fixed

- Fixed the regression of slow network operations introduced at 1.5.0. ([#1980](https://github.com/GoogleContainerTools/jib/pull/1980))
- Fixed an issue where connection timeout sometimes fell back to attempting plain HTTP (non-HTTPS) requests when `allowInsecureRegistries` is set. ([#1949](https://github.com/GoogleContainerTools/jib/pull/1949))

## 1.5.1

### Fixed

- Fixed an issue interacting with certain registries due to changes to URL handling in the underlying Apache HttpClient library. ([#1924](https://github.com/GoogleContainerTools/jib/issues/1924))

## 1.5.0

### Added

- Can now set timestamps (last modified time) of the files in the built image with `jib.container.filesModificationTime`. The value should either be `EPOCH_PLUS_SECOND` to set the timestamps to Epoch + 1 second (default behavior), or an ISO 8601 date time parsable with [`DateTimeFormatter.ISO_DATE_TIME`](https://docs.oracle.com/en/java/javase/11/docs/api/java.base/java/time/format/DateTimeFormatter.html) such as `2019-07-15T10:15:30+09:00` or `2011-12-03T22:42:05Z`. ([#1818](https://github.com/GoogleContainerTools/jib/pull/1818))
- Can now set container creation timestamp with `jib.container.creationTime`. The value should be `EPOCH`, `USE_CURRENT_TIMESTAMP`, or an ISO 8601 date time. ([#1609](https://github.com/GoogleContainerTools/jib/issues/1609))
- For Google Container Registry (gcr.io), Jib now tries [Google Application Default Credentials](https://developers.google.com/identity/protocols/application-default-credentials) (ADC) last when no credentials can be retrieved. ADC are available on many Google Cloud Platform (GCP) environments (such as Google Cloud Build, Google Compute Engine, Google Kubernetes Engine, and Google App Engine). Application Default Credentials can also be configured with `gcloud auth application-default login` locally or through the `GOOGLE_APPLICATION_CREDENTIALS` environment variable. ([#1902](https://github.com/GoogleContainerTools/jib/pull/1902))

### Changed

- When building to a registry, Jib now skips downloading and caching base image layers that already exist in the target registry. This feature will be particularly useful in CI/CD environments. However, if you want to force caching base image layers locally, set the system property `-Djib.alwaysCacheBaseImage=true`. ([#1840](https://github.com/GoogleContainerTools/jib/pull/1840))
- `jib.container.useCurrentTimestamp` has been deprecated in favor of `jib.container.creationTime` with `USE_CURRENT_TIMESTAMP`. ([#1609](https://github.com/GoogleContainerTools/jib/issues/1609))

## 1.4.0

### Added

- Can now containerize a JAR artifact instead of putting individual `.class` and resource files with `jib.containerizingMode = 'packaged'`. ([#1760](https://github.com/GoogleContainerTools/jib/pull/1760/files))
- Now automatically supports WAR created by the Spring Boot Gradle Plugin via the `bootWar` task. ([#1786](https://github.com/GoogleContainerTools/jib/issues/1786))
- Can now use `jib.from.image = 'scratch'` to use the scratch (empty) base image for builds. ([#1794](https://github.com/GoogleContainerTools/jib/pull/1794/files))

### Changed

- Dependencies are now split into three layers: dependencies, snapshots dependencies, project dependencies. ([#1724](https://github.com/GoogleContainerTools/jib/pull/1724))

### Fixed

- Re-enabled cross-repository blob mounts. ([#1793](https://github.com/GoogleContainerTools/jib/pull/1793))
- Manifest lists referenced directly by sha256 are automatically parsed and the first `linux/amd64` manifest is used. ([#1811](https://github.com/GoogleContainerTools/jib/issues/1811))

## 1.3.0

### Changed

- Docker credentials (`~/.docker/config.json`) are now given priority over registry-based inferred credential helpers. ([#1704](https://github.com/GoogleContainerTools/jib/pulls/1704))

### Fixed

- Fixed an issue with `jibBuildTar` where `UP-TO-DATE` checks were incorrect. ([#1757](https://github.com/GoogleContainerTools/jib/issues/1757))

## 1.2.0

### Added

- Container configurations in the base image are now propagated when registry uses the old V2 image manifest, schema version 1 (such as Quay). ([#1641](https://github.com/GoogleContainerTools/jib/issues/1641))
- Can now prepend paths in the container to the computed classpath with `jib.container.extraClasspath`. ([#1642](https://github.com/GoogleContainerTools/jib/pull/1642))
- Can now build in offline mode using `--offline`. ([#718](https://github.com/GoogleContainerTools/jib/issues/718))
- Now supports multiple extra directories with `jib.extraDirectories.{paths|.permissions}`. ([#1020](https://github.com/GoogleContainerTools/jib/issues/1020))

### Changed

- `jib.extraDirectory({.path|.permissions})` are deprecated in favor of the new `jib.extraDirectories.{paths|.permissions}` configurations. ([#1671](https://github.com/GoogleContainerTools/jib/pull/1671))

### Fixed

- Labels in the base image are now propagated. ([#1643](https://github.com/GoogleContainerTools/jib/issues/1643))
- Fixed an issue with using OCI base images. ([#1683](https://github.com/GoogleContainerTools/jib/issues/1683))

## 1.1.2

### Fixed

- Fixed an issue where automatically generated parent directories in a layer did not get their timestamp configured correctly to epoch + 1s. ([#1648](https://github.com/GoogleContainerTools/jib/issues/1648))

## 1.1.1

### Fixed

- Fixed an issue where the plugin creates wrong images by adding base image layers in reverse order when registry uses the old V2 image manifest, schema version 1 (such as Quay). ([#1627](https://github.com/GoogleContainerTools/jib/issues/1627))

## 1.1.0

### Changed

- `os` and `architecture` are taken from base image. ([#1564](https://github.com/GoogleContainerTools/jib/pull/1564))

### Fixed

- Fixed an issue where pushing to Docker Hub fails when the host part of an image reference is `docker.io`. ([#1549](https://github.com/GoogleContainerTools/jib/issues/1549))

## 1.0.2

### Added

- Java 9+ WAR projects are now supported and run on the distroless Jetty Java 11 image (https://github.com/GoogleContainerTools/distroless) by default. Java 8 projects remain on the distroless Jetty Java 8 image. ([#1510](https://github.com/GoogleContainerTools/jib/issues/1510))
- Now supports authentication against Azure Container Registry using `docker-credential-acr-*` credential helpers. ([#1490](https://github.com/GoogleContainerTools/jib/issues/1490))

### Fixed

- Fixed an issue where setting `allowInsecureRegistries` may fail to try HTTP. ([#1517](https://github.com/GoogleContainerTools/jib/issues/1517))
- Crash on talking to servers that do not set the `Content-Length` HTTP header or send an incorrect value. ([#1512](https://github.com/GoogleContainerTools/jib/issues/1512))

## 1.0.1

### Added

- Java 9+ projects are now supported and run on the distroless Java 11 image (https://github.com/GoogleContainerTools/distroless) by default. Java 8 projects remain on the distroless Java 8 image. ([#1279](https://github.com/GoogleContainerTools/jib/issues/1279))

### Fixed

- Failure to infer main class when main method is defined using varargs (i.e. `public static void main(String... args)`). ([#1456](https://github.com/GoogleContainerTools/jib/issues/1456))

## 1.0.0

### Changed

- Shortened progress bar display - make sure console window is at least 50 characters wide or progress bar display can be messy. ([#1361](https://github.com/GoogleContainerTools/jib/issues/1361))

## 1.0.0-rc2

### Added

- Setting proxy credentials (via system properties `http(s).proxyUser` and `http(s).proxyPassword`) is now supported.

### Changed

- Java 9+ projects using the default distroless Java 8 base image will now fail to build. ([#1143](https://github.com/GoogleContainerTools/jib/issues/1143))

## 1.0.0-rc1

### Added

- `jib.baseImageCache` and `jib.applicationCache` system properties for setting cache directories. ([#1238](https://github.com/GoogleContainerTools/jib/issues/1238))
- Build progress shown via a progress bar - set `-Djib.console=plain` to show progress as log messages. ([#1297](https://github.com/GoogleContainerTools/jib/issues/1297))

### Changed

- Removed `jib.useOnlyProjectCache` parameter in favor of the `jib.useOnlyProjectCache` system property. ([#1308](https://github.com/GoogleContainerTools/jib/issues/1308))

### Fixed

- Builds failing due to dependency JARs with the same name. ([#810](https://github.com/GoogleContainerTools/jib/issues/810))

## 0.10.1

### Added

- Image ID is now written to `build/jib-image.id`. ([#1204](https://github.com/GoogleContainerTools/jib/issues/1204))
- `jib.container.entrypoint = 'INHERIT'` allows inheriting `ENTRYPOINT` and `CMD` from the base image. While inheriting `ENTRYPOINT`, you can also override `CMD` using `jib.container.args`.
- `container.workingDirectory` configuration parameter to set the working directory. ([#1225](https://github.com/GoogleContainerTools/jib/issues/1225))
- Adds support for configuring volumes. ([#1121](https://github.com/GoogleContainerTools/jib/issues/1121))
- Exposed ports are now propagated from the base image. ([#595](https://github.com/GoogleContainerTools/jib/issues/595))
- Docker health check is now propagated from the base image. ([#595](https://github.com/GoogleContainerTools/jib/issues/595))

### Changed

- Removed `jibExportDockerContext` task. ([#1219](https://github.com/GoogleContainerTools/jib/issues/1219))

### Fixed

- NullPointerException thrown with incomplete `auth` configuration. ([#1177](https://github.com/GoogleContainerTools/jib/issues/1177))

## 0.10.0

### Added

- Properties for each configuration parameter, allowing any parameter to be set via commandline. ([#1083](https://github.com/GoogleContainerTools/jib/issues/1083))
- `jib.to.credHelper` and `jib.from.credHelper` can be used to specify a credential helper suffix or a full path to a credential helper executable. ([#925](https://github.com/GoogleContainerTools/jib/issues/925))
- `container.user` configuration parameter to configure the user and group to run the container as. ([#1029](https://github.com/GoogleContainerTools/jib/issues/1029))
- Preliminary support for building images for WAR projects. ([#431](https://github.com/GoogleContainerTools/jib/issues/431))
- `jib.extraDirectory` closure with a `path` and `permissions` field. ([#794](https://github.com/GoogleContainerTools/jib/issues/794))
  - `jib.extraDirectory.path` configures the extra layer directory (still also configurable via `jib.extraDirectory = file(...)`)
  - `jib.extraDirectory.permissions` is a map from absolute path on container to the file's permission bits (represented as an octal string).
- Image digest is now written to `build/jib-image.digest`. ([#933](https://github.com/GoogleContainerTools/jib/issues/933))
- Adds the layer type to the layer history as comments. ([#1198](https://github.com/GoogleContainerTools/jib/issues/1198))
- `jibDockerBuild.dockerClient.executable` and `jibDockerBuild.dockerClient.environment` to set Docker client binary path (defaulting to `docker`) and additional environment variables to apply when running the binary. ([#1214](https://github.com/GoogleContainerTools/jib/pull/1214))

### Changed

- Removed deprecated `jib.jvmFlags`, `jib.mainClass`, `jib.args`, and `jib.format` in favor of the equivalents under `jib.container`. ([#461](https://github.com/GoogleContainerTools/jib/issues/461))
- `jibExportDockerContext` generates different directory layout and `Dockerfile` to enable WAR support. ([#1007](https://github.com/GoogleContainerTools/jib/pull/1007))
- File timestamps in the built image are set to 1 second since the epoch (hence 1970-01-01T00:00:01Z) to resolve compatibility with applications on Java 6 or below where the epoch means nonexistent or I/O errors; previously they were set to the epoch. ([#1079](https://github.com/GoogleContainerTools/jib/issues/1079))
- Sets tag to "latest" instead of "unspecified" if `jib.to.image` and project version are both unspecified when running `jibDockerBuild` or `jibBuildTar`. ([#1096](https://github.com/GoogleContainerTools/jib/issues/1096))

## 0.9.13

### Fixed

- Adds environment variable configuration to Docker context generator. ([#890 (comment)](https://github.com/GoogleContainerTools/jib/issues/890#issuecomment-430227555))

## 0.9.12

### Fixed

- `Cannot access 'image': it is public in <anonymous>` error. ([#1060](https://github.com/GoogleContainerTools/jib/issues/1060))

## 0.9.11

### Added

- `container.environment` configuration parameter to configure environment variables. ([#890](https://github.com/GoogleContainerTools/jib/issues/890))
- `container.appRoot` configuration parameter to configure app root in the image. ([#984](https://github.com/GoogleContainerTools/jib/pull/984))
- `jib.to.tags` (list) defines additional tags to push to. ([#978](https://github.com/GoogleContainerTools/jib/pull/978))

### Fixed

- Keep duplicate layers to match container history. ([#1017](https://github.com/GoogleContainerTools/jib/pull/1017))

## 0.9.10

### Added

- `container.labels` configuration parameter for configuring labels. ([#751](https://github.com/GoogleContainerTools/jib/issues/751))
- `container.entrypoint` configuration parameter to set the entrypoint. ([#579](https://github.com/GoogleContainerTools/jib/issues/579))
- `history` to layer metadata. ([#875](https://github.com/GoogleContainerTools/jib/issues/875))
- Propagates working directory from the base image. ([#902](https://github.com/GoogleContainerTools/jib/pull/902))

### Fixed

- Corrects permissions for directories in the container filesystem. ([#772](https://github.com/GoogleContainerTools/jib/pull/772))

## 0.9.9

### Added

- Passthrough labels from base image. ([#750](https://github.com/GoogleContainerTools/jib/pull/750/files))

### Changed

- Reordered classpath in entrypoint to use _resources_, _classes_, and then _dependencies_, to allow dependency patching.
 . ([#777](https://github.com/GoogleContainerTools/jib/issues/777)).  Note that this classpath ordering differs from that used by Gradle's `run` task.
- Changed logging level of missing build output directory message. ([#677](https://github.com/GoogleContainerTools/jib/issues/677))

### Fixed

- Gradle project dependencies have their `assemble` task run before running a jib task. ([#815](https://github.com/GoogleContainerTools/jib/issues/815))

## 0.9.8

### Added

- Docker context generation now includes snapshot dependencies and extra files. ([#516](https://github.com/GoogleContainerTools/jib/pull/516/files))
- Disable parallel operation by setting the `jibSerialize` system property to `true`. ([#682](https://github.com/GoogleContainerTools/jib/pull/682))

### Changed

- Propagates environment variables from the base image. ([#716](https://github.com/GoogleContainerTools/jib/pull/716))
- `allowInsecureRegistries` allows connecting to insecure HTTPS registries (for example, registries using self-signed certificates). ([#733](https://github.com/GoogleContainerTools/jib/pull/733))

### Fixed

- Slow image reference parsing. ([#680](https://github.com/GoogleContainerTools/jib/pull/680))
- Building empty layers. ([#516](https://github.com/GoogleContainerTools/jib/pull/516/files))
- Duplicate layer entries causing unbounded cache growth. ([#721](https://github.com/GoogleContainerTools/jib/issues/721))
- Incorrect authentication error message when target and base registry are the same. ([#758](https://github.com/GoogleContainerTools/jib/issues/758))

## 0.9.7

### Added

- Snapshot dependencies are added as their own layer. ([#584](https://github.com/GoogleContainerTools/jib/pull/584))
- `jibBuildTar` task to build an image tarball at `build/jib-image.tar`, which can be loaded into docker using `docker load`. ([#514](https://github.com/GoogleContainerTools/jib/issues/514))
- `container.useCurrentTimestamp` parameter to set the image creation time to the build time. ([#413](https://github.com/GoogleContainerTools/jib/issues/413))
- Authentication over HTTP using the `sendCredentialsOverHttp` system property. ([#599](https://github.com/GoogleContainerTools/jib/issues/599))
- HTTP connection and read timeouts for registry interactions configurable with the `jib.httpTimeout` system property. ([#656](https://github.com/GoogleContainerTools/jib/pull/656))
- Docker context export command-line option `--targetDir` to `--jibTargetDir`. ([#662](https://github.com/GoogleContainerTools/jib/issues/662))

### Changed

- Docker context export command-line option `--targetDir` to `--jibTargetDir`. ([#662](https://github.com/GoogleContainerTools/jib/issues/662))

### Fixed

- Using multi-byte characters in container configuration. ([#626](https://github.com/GoogleContainerTools/jib/issues/626))
- For Docker Hub, also tries registry aliases when getting a credential from the Docker config. ([#605](https://github.com/GoogleContainerTools/jib/pull/605))

## 0.9.6

### Fixed

- Using a private registry that does token authentication with `allowInsecureRegistries` set to `true`. ([#572](https://github.com/GoogleContainerTools/jib/pull/572))

## 0.9.5

### Added

- Incubating feature to build `src/main/jib` as extra layer in image. ([#562](https://github.com/GoogleContainerTools/jib/pull/562))

## 0.9.4

### Fixed

- Fixed handling case-insensitive `Basic` authentication method. ([#546](https://github.com/GoogleContainerTools/jib/pull/546))
- Fixed regression that broke pulling base images from registries that required token authentication. ([#549](https://github.com/GoogleContainerTools/jib/pull/549))

## 0.9.3

### Fixed

- Using Docker config for finding registry credentials (was not ignoring extra fields and handling `https` protocol). ([#524](https://github.com/GoogleContainerTools/jib/pull/524))

## 0.9.2

### Added

- Can configure `jibExportDockerContext` output directory with `jibExportDockerContext.targetDir`. ([#492](https://github.com/GoogleContainerTools/jib/pull/492))

### Changed

### Fixed

- Set `jibExportDockerContext` output directory with command line option `--targetDir`. ([#499](https://github.com/GoogleContainerTools/jib/pull/499))

## 0.9.1

### Added

- `container.ports` parameter to define container's exposed ports (similar to Dockerfile `EXPOSE`). ([#383](https://github.com/GoogleContainerTools/jib/issues/383))
- Can set `allowInsecureRegistries` parameter to `true` to use registries that only support HTTP. ([#388](https://github.com/GoogleContainerTools/jib/issues/388))

### Changed

- Fetches credentials from inferred credential helper before Docker config. ([#401](https://github.com/GoogleContainerTools/jib/issues/401))
- Container creation date set to timestamp 0. ([#341](https://github.com/GoogleContainerTools/jib/issues/341))
- Does not authenticate base image pull unless necessary - reduces build time by about 500ms. ([#414](https://github.com/GoogleContainerTools/jib/pull/414))
- `jvmFlags`, `mainClass`, `args`, and `format` are now grouped under `container` configuration object. ([#384](https://github.com/GoogleContainerTools/jib/issues/384))
- Warns instead of errors when classes not found. ([#462](https://github.com/GoogleContainerTools/jib/pull/462))

### Fixed

- Using Azure Container Registry now works - define credentials in `jib.to.auth`/`jib.from.auth`. ([#415](https://github.com/GoogleContainerTools/jib/issues/415))
- Supports `access_token` as alias to `token` in registry authentication. ([#420](https://github.com/GoogleContainerTools/jib/pull/420))
- Docker context export for Groovy project. ([#459](https://github.com/GoogleContainerTools/jib/pull/459))
- Visibility of `jib.to.image`. ([#460](https://github.com/GoogleContainerTools/jib/pull/460))

## 0.9.0

### Added

- Export a Docker context (including a Dockerfile) with `jibExportDockerContext`. ([#204](https://github.com/google/jib/issues/204))
- Warns if build may not be reproducible. ([#245](https://github.com/GoogleContainerTools/jib/pull/245))
- `jibDockerBuild` gradle task to build straight to Docker daemon. ([#265](https://github.com/GoogleContainerTools/jib/pull/265))
- `mainClass` is inferred by searching through class files if configuration is missing. ([#278](https://github.com/GoogleContainerTools/jib/pull/278))
- All tasks depend on `classes` by default. ([#335](https://github.com/GoogleContainerTools/jib/issues/335))
- Can now specify target image with `--image`. ([#328](https://github.com/GoogleContainerTools/jib/issues/328))
- `args` parameter to define default main arguments. ([#346](https://github.com/GoogleContainerTools/jib/issues/346))

### Changed

- Removed `reproducible` parameter - application layers will always be reproducible. ([#245](https://github.com/GoogleContainerTools/jib/pull/245))

### Fixed

- Using base images that lack entrypoints. ([#284](https://github.com/GoogleContainerTools/jib/pull/284)

## 0.1.1

### Added

- Warns if specified `mainClass` is not a valid Java class. ([#206](https://github.com/google/jib/issues/206))
- Can specify registry credentials to use directly with `from.auth` and `to.auth`. ([#215](https://github.com/google/jib/issues/215))<|MERGE_RESOLUTION|>--- conflicted
+++ resolved
@@ -9,13 +9,9 @@
 
 ### Fixed
 
-<<<<<<< HEAD
-- Fixed reporting parent build file when `skaffold init` is run on multi-module projects.
-- `allowInsecureRegistries` and the `sendCredentialsOverHttp` system property are now effective for authentication service server connections. ([#2074](https://github.com/GoogleContainerTools/jib/pull/2074)
-=======
 - Fixed reporting parent build file when `skaffold init` is run on multi-module projects. ([#2091](https://github.com/GoogleContainerTools/jib/pull/2091))
 - Now correctly uses the `war` task if it is enabled and the `bootWar` task is disabled for Spring WAR projects. ([#2096](https://github.com/GoogleContainerTools/jib/issues/2096))
->>>>>>> 5995d930
+- `allowInsecureRegistries` and the `sendCredentialsOverHttp` system property are now effective for authentication service server connections. ([#2074](https://github.com/GoogleContainerTools/jib/pull/2074)
 
 ## 1.7.0
 
