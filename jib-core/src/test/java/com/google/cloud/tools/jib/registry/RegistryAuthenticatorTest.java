/*
 * Copyright 2018 Google LLC.
 *
 * Licensed under the Apache License, Version 2.0 (the "License"); you may not
 * use this file except in compliance with the License. You may obtain a copy of
 * the License at
 *
 *      http://www.apache.org/licenses/LICENSE-2.0
 *
 * Unless required by applicable law or agreed to in writing, software
 * distributed under the License is distributed on an "AS IS" BASIS, WITHOUT
 * WARRANTIES OR CONDITIONS OF ANY KIND, either express or implied. See the
 * License for the specific language governing permissions and limitations under
 * the License.
 */

package com.google.cloud.tools.jib.registry;

import com.google.cloud.tools.jib.api.Credential;
import com.google.cloud.tools.jib.api.RegistryAuthenticationFailedException;
import com.google.cloud.tools.jib.http.Connection;
import com.google.cloud.tools.jib.http.TestWebServer;
import java.io.IOException;
import java.net.MalformedURLException;
import java.net.URISyntaxException;
import java.net.URL;
import java.security.GeneralSecurityException;
import java.util.Collections;
import org.hamcrest.CoreMatchers;
import org.junit.Assert;
import org.junit.Before;
import org.junit.Test;
import org.junit.runner.RunWith;
import org.mockito.junit.MockitoJUnitRunner;

/** Tests for {@link RegistryAuthenticator}. */
@RunWith(MockitoJUnitRunner.class)
public class RegistryAuthenticatorTest {
  private final RegistryEndpointRequestProperties registryEndpointRequestProperties =
      new RegistryEndpointRequestProperties("someserver", "someimage");

  private final Connection httpClient = new Connection(true, true, ignored -> {});

  private RegistryAuthenticator registryAuthenticator;

  @Before
  public void setUp() throws RegistryAuthenticationFailedException {
    registryAuthenticator =
        RegistryAuthenticator.fromAuthenticationMethod(
                "Bearer realm=\"https://somerealm\",service=\"someservice\",scope=\"somescope\"",
                registryEndpointRequestProperties,
                "user-agent",
                httpClient)
            .get();
  }

  @Test
  public void testFromAuthenticationMethod_bearer()
      throws MalformedURLException, RegistryAuthenticationFailedException {
    RegistryAuthenticator registryAuthenticator =
        RegistryAuthenticator.fromAuthenticationMethod(
                "Bearer realm=\"https://somerealm\",service=\"someservice\",scope=\"somescope\"",
                registryEndpointRequestProperties,
                "user-agent",
                httpClient)
            .get();
    Assert.assertEquals(
        new URL("https://somerealm?service=someservice&scope=repository:someimage:scope"),
        registryAuthenticator.getAuthenticationUrl(
            null, Collections.singletonMap("someimage", "scope")));

    registryAuthenticator =
        RegistryAuthenticator.fromAuthenticationMethod(
                "bEaReR realm=\"https://somerealm\",service=\"someservice\",scope=\"somescope\"",
                registryEndpointRequestProperties,
                "user-agent",
                httpClient)
            .get();
    Assert.assertEquals(
        new URL("https://somerealm?service=someservice&scope=repository:someimage:scope"),
        registryAuthenticator.getAuthenticationUrl(
            null, Collections.singletonMap("someimage", "scope")));
  }

  @Test
  public void testAuthRequestParameters_basicAuth() {
    Assert.assertEquals(
        "service=someservice&scope=repository:someimage:scope",
        registryAuthenticator.getAuthRequestParameters(
            null, Collections.singletonMap("someimage", "scope")));
  }

  @Test
  public void testAuthRequestParameters_oauth2() {
    Credential credential = Credential.from("<token>", "oauth2_access_token");
    Assert.assertEquals(
        "service=someservice&scope=repository:someimage:scope"
            + "&client_id=jib.da031fe481a93ac107a95a96462358f9"
            + "&grant_type=refresh_token&refresh_token=oauth2_access_token",
        registryAuthenticator.getAuthRequestParameters(
            credential, Collections.singletonMap("someimage", "scope")));
  }

  @Test
  public void isOAuth2Auth_nullCredential() {
    Assert.assertFalse(registryAuthenticator.isOAuth2Auth(null));
  }

  @Test
  public void isOAuth2Auth_basicAuth() {
    Credential credential = Credential.from("name", "password");
    Assert.assertFalse(registryAuthenticator.isOAuth2Auth(credential));
  }

  @Test
  public void isOAuth2Auth_oauth2() {
    Credential credential = Credential.from("<token>", "oauth2_token");
    Assert.assertTrue(registryAuthenticator.isOAuth2Auth(credential));
  }

  @Test
  public void getAuthenticationUrl_basicAuth() throws MalformedURLException {
    Assert.assertEquals(
        new URL("https://somerealm?service=someservice&scope=repository:someimage:scope"),
        registryAuthenticator.getAuthenticationUrl(
            null, Collections.singletonMap("someimage", "scope")));
  }

  @Test
  public void istAuthenticationUrl_oauth2() throws MalformedURLException {
    Credential credential = Credential.from("<token>", "oauth2_token");
    Assert.assertEquals(
        new URL("https://somerealm"),
        registryAuthenticator.getAuthenticationUrl(credential, Collections.emptyMap()));
  }

  @Test
  public void testFromAuthenticationMethod_basic() throws RegistryAuthenticationFailedException {
    Assert.assertFalse(
        RegistryAuthenticator.fromAuthenticationMethod(
                "Basic realm=\"https://somerealm\",service=\"someservice\",scope=\"somescope\"",
                registryEndpointRequestProperties,
                "user-agent",
                httpClient)
            .isPresent());

    Assert.assertFalse(
        RegistryAuthenticator.fromAuthenticationMethod(
                "BASIC realm=\"https://somerealm\",service=\"someservice\",scope=\"somescope\"",
                registryEndpointRequestProperties,
                "user-agent",
                httpClient)
            .isPresent());

    Assert.assertFalse(
        RegistryAuthenticator.fromAuthenticationMethod(
                "bASIC realm=\"https://somerealm\",service=\"someservice\",scope=\"somescope\"",
                registryEndpointRequestProperties,
                "user-agent",
                httpClient)
            .isPresent());
  }

  @Test
  public void testFromAuthenticationMethod_noBearer() {
    try {
      RegistryAuthenticator.fromAuthenticationMethod(
          "realm=\"https://somerealm\",service=\"someservice\",scope=\"somescope\"",
          registryEndpointRequestProperties,
          "user-agent",
          httpClient);
      Assert.fail("Authentication method without 'Bearer ' or 'Basic ' should fail");

    } catch (RegistryAuthenticationFailedException ex) {
      Assert.assertEquals(
          "Failed to authenticate with registry someserver/someimage because: 'Bearer' was not found in the 'WWW-Authenticate' header, tried to parse: realm=\"https://somerealm\",service=\"someservice\",scope=\"somescope\"",
          ex.getMessage());
    }
  }

  @Test
  public void testFromAuthenticationMethod_noRealm() {
    try {
      RegistryAuthenticator.fromAuthenticationMethod(
          "Bearer scope=\"somescope\"",
          registryEndpointRequestProperties,
          "user-agent",
          httpClient);
      Assert.fail("Authentication method without 'realm' should fail");

    } catch (RegistryAuthenticationFailedException ex) {
      Assert.assertEquals(
          "Failed to authenticate with registry someserver/someimage because: 'realm' was not found in the 'WWW-Authenticate' header, tried to parse: Bearer scope=\"somescope\"",
          ex.getMessage());
    }
  }

  @Test
  public void testFromAuthenticationMethod_noService()
      throws MalformedURLException, RegistryAuthenticationFailedException {
    RegistryAuthenticator registryAuthenticator =
        RegistryAuthenticator.fromAuthenticationMethod(
                "Bearer realm=\"https://somerealm\"",
                registryEndpointRequestProperties,
                "user-agent",
                httpClient)
            .get();

    Assert.assertEquals(
        new URL("https://somerealm?service=someserver&scope=repository:someimage:scope"),
        registryAuthenticator.getAuthenticationUrl(
            null, Collections.singletonMap("someimage", "scope")));
  }

  @Test
  public void testUserAgent()
      throws IOException, InterruptedException, GeneralSecurityException, URISyntaxException,
          RegistryCredentialsNotSentException {
    try (TestWebServer server = new TestWebServer(false)) {
      try {
        RegistryAuthenticator authenticator =
            RegistryAuthenticator.fromAuthenticationMethod(
                    "Bearer realm=\"" + server.getEndpoint() + "\"",
                    registryEndpointRequestProperties,
                    "Competent-Agent",
                    httpClient)
                .get();
        authenticator.authenticatePush(null);
      } catch (RegistryAuthenticationFailedException ex) {
        // Doesn't matter if auth fails. We only examine what we sent.
      }
      Assert.assertThat(
          server.getInputRead(), CoreMatchers.containsString("User-Agent: Competent-Agent"));
    }
  }

  @Test
  public void testSourceImage_differentSourceRepository()
<<<<<<< HEAD
      throws IOException, InterruptedException, GeneralSecurityException, URISyntaxException,
          RegistryCredentialsNotSentException {
=======
      throws IOException, InterruptedException, GeneralSecurityException, URISyntaxException {
>>>>>>> c0300a95
    try (TestWebServer server = new TestWebServer(false, 2)) {
      try {
        RegistryEndpointRequestProperties registryEndpointRequestProperties =
            new RegistryEndpointRequestProperties("someserver", "someimage", "anotherimage");
        RegistryAuthenticator authenticator =
            RegistryAuthenticator.fromAuthenticationMethod(
                    "Bearer realm=\"" + server.getEndpoint() + "\"",
                    registryEndpointRequestProperties,
                    "Competent-Agent",
                    httpClient)
                .get();
        authenticator.authenticatePush(null);
      } catch (RegistryAuthenticationFailedException ex) {
        // Doesn't matter if auth fails. We only examine what we sent.
      }
      Assert.assertThat(
          server.getInputRead(),
          CoreMatchers.containsString(
              "scope=repository:someimage:pull,push&scope=repository:anotherimage:pull "));
    }
  }

  @Test
  public void testSourceImage_sameSourceRepository()
      throws IOException, InterruptedException, GeneralSecurityException, URISyntaxException,
          RegistryCredentialsNotSentException {
    try (TestWebServer server = new TestWebServer(false)) {
      try {
        RegistryEndpointRequestProperties registryEndpointRequestProperties =
            new RegistryEndpointRequestProperties("someserver", "someimage", "someimage");
        RegistryAuthenticator authenticator =
            RegistryAuthenticator.fromAuthenticationMethod(
                    "Bearer realm=\"" + server.getEndpoint() + "\"",
                    registryEndpointRequestProperties,
                    "Competent-Agent",
                    httpClient)
                .get();
        authenticator.authenticatePush(null);
      } catch (RegistryAuthenticationFailedException ex) {
        // Doesn't matter if auth fails. We only examine what we sent.
      }
      Assert.assertThat(
          server.getInputRead(),
          CoreMatchers.containsString("service=someserver&scope=repository:someimage:pull,push "));
    }
  }
}<|MERGE_RESOLUTION|>--- conflicted
+++ resolved
@@ -236,12 +236,8 @@
 
   @Test
   public void testSourceImage_differentSourceRepository()
-<<<<<<< HEAD
       throws IOException, InterruptedException, GeneralSecurityException, URISyntaxException,
           RegistryCredentialsNotSentException {
-=======
-      throws IOException, InterruptedException, GeneralSecurityException, URISyntaxException {
->>>>>>> c0300a95
     try (TestWebServer server = new TestWebServer(false, 2)) {
       try {
         RegistryEndpointRequestProperties registryEndpointRequestProperties =
