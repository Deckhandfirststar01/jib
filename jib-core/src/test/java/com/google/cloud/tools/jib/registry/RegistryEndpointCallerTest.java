--- conflicted
+++ resolved
@@ -26,10 +26,6 @@
 import com.google.cloud.tools.jib.global.JibSystemProperties;
 import com.google.cloud.tools.jib.http.Authorization;
 import com.google.cloud.tools.jib.http.BlobHttpContent;
-<<<<<<< HEAD
-=======
-import com.google.cloud.tools.jib.http.Connection;
->>>>>>> 31505a91
 import com.google.cloud.tools.jib.http.Request;
 import com.google.cloud.tools.jib.http.RequestWrapper;
 import com.google.cloud.tools.jib.http.Response;
@@ -286,20 +282,13 @@
 
   @Test
   public void testHttpTimeout_propertyNotSet() throws IOException, RegistryException {
-<<<<<<< HEAD
-=======
-    ArgumentCaptor<Request> requestCaptor = ArgumentCaptor.forClass(Request.class);
-    Mockito.when(mockConnection.send(Mockito.eq("httpMethod"), requestCaptor.capture()))
-        .thenReturn(mockResponse);
-
->>>>>>> 31505a91
-    System.clearProperty(JibSystemProperties.HTTP_TIMEOUT);
-
     ArgumentCaptor<Request> requestCaptor = ArgumentCaptor.forClass(Request.class);
     Mockito.when(mockHttpClient.call(Mockito.any(), Mockito.any(), requestCaptor.capture()))
         .thenReturn(mockResponse);
 
+    System.clearProperty(JibSystemProperties.HTTP_TIMEOUT);
     endpointCaller.call();
+
     // We fall back to the default timeout:
     // https://github.com/GoogleContainerTools/jib/pull/656#discussion_r203562639
     Assert.assertEquals(20000, new RequestWrapper(requestCaptor.getValue()).getHttpTimeout());
@@ -308,11 +297,7 @@
   @Test
   public void testHttpTimeout_stringValue() throws IOException, RegistryException {
     ArgumentCaptor<Request> requestCaptor = ArgumentCaptor.forClass(Request.class);
-<<<<<<< HEAD
     Mockito.when(mockHttpClient.call(Mockito.any(), Mockito.any(), requestCaptor.capture()))
-=======
-    Mockito.when(mockConnection.send(Mockito.eq("httpMethod"), requestCaptor.capture()))
->>>>>>> 31505a91
         .thenReturn(mockResponse);
 
     System.setProperty(JibSystemProperties.HTTP_TIMEOUT, "random string");
@@ -324,11 +309,7 @@
   @Test
   public void testHttpTimeout_negativeValue() throws IOException, RegistryException {
     ArgumentCaptor<Request> requestCaptor = ArgumentCaptor.forClass(Request.class);
-<<<<<<< HEAD
     Mockito.when(mockHttpClient.call(Mockito.any(), Mockito.any(), requestCaptor.capture()))
-=======
-    Mockito.when(mockConnection.send(Mockito.eq("httpMethod"), requestCaptor.capture()))
->>>>>>> 31505a91
         .thenReturn(mockResponse);
 
     System.setProperty(JibSystemProperties.HTTP_TIMEOUT, "-1");
@@ -342,19 +323,11 @@
   @Test
   public void testHttpTimeout_0accepted() throws IOException, RegistryException {
     ArgumentCaptor<Request> requestCaptor = ArgumentCaptor.forClass(Request.class);
-<<<<<<< HEAD
     Mockito.when(mockHttpClient.call(Mockito.any(), Mockito.any(), requestCaptor.capture()))
         .thenReturn(mockResponse);
 
     System.setProperty(JibSystemProperties.HTTP_TIMEOUT, "0");
     endpointCaller.call();
-=======
-    Mockito.when(mockConnection.send(Mockito.eq("httpMethod"), requestCaptor.capture()))
-        .thenReturn(mockResponse);
-
-    System.setProperty(JibSystemProperties.HTTP_TIMEOUT, "0");
-    secureEndpointCaller.call();
->>>>>>> 31505a91
 
     Assert.assertEquals(0, new RequestWrapper(requestCaptor.getValue()).getHttpTimeout());
   }
@@ -362,19 +335,11 @@
   @Test
   public void testHttpTimeout() throws IOException, RegistryException {
     ArgumentCaptor<Request> requestCaptor = ArgumentCaptor.forClass(Request.class);
-<<<<<<< HEAD
     Mockito.when(mockHttpClient.call(Mockito.any(), Mockito.any(), requestCaptor.capture()))
         .thenReturn(mockResponse);
 
     System.setProperty(JibSystemProperties.HTTP_TIMEOUT, "7593");
     endpointCaller.call();
-=======
-    Mockito.when(mockConnection.send(Mockito.eq("httpMethod"), requestCaptor.capture()))
-        .thenReturn(mockResponse);
-
-    System.setProperty(JibSystemProperties.HTTP_TIMEOUT, "7593");
-    secureEndpointCaller.call();
->>>>>>> 31505a91
 
     Assert.assertEquals(7593, new RequestWrapper(requestCaptor.getValue()).getHttpTimeout());
   }
