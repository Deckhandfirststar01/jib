/*
 * Copyright 2018 Google LLC.
 *
 * Licensed under the Apache License, Version 2.0 (the "License"); you may not
 * use this file except in compliance with the License. You may obtain a copy of
 * the License at
 *
 *      http://www.apache.org/licenses/LICENSE-2.0
 *
 * Unless required by applicable law or agreed to in writing, software
 * distributed under the License is distributed on an "AS IS" BASIS, WITHOUT
 * WARRANTIES OR CONDITIONS OF ANY KIND, either express or implied. See the
 * License for the specific language governing permissions and limitations under
 * the License.
 */

package com.google.cloud.tools.jib.builder.steps;

import com.google.cloud.tools.jib.api.RegistryException;
import com.google.cloud.tools.jib.blob.BlobDescriptor;
import com.google.cloud.tools.jib.builder.ProgressEventDispatcher;
import com.google.cloud.tools.jib.builder.TimerEventDispatcher;
import com.google.cloud.tools.jib.cache.CachedLayer;
import com.google.cloud.tools.jib.configuration.BuildConfiguration;
import com.google.cloud.tools.jib.http.Authorization;
import com.google.common.collect.ImmutableList;
import java.io.IOException;
import java.util.ArrayList;
import java.util.List;
import java.util.concurrent.Callable;
import java.util.concurrent.ExecutionException;
import java.util.concurrent.Future;
import javax.annotation.Nullable;

class PushLayerStep implements Callable<BlobDescriptor> {

<<<<<<< HEAD
=======
  private static final String DESCRIPTION = "Preparing application layer pushers";

  private final BuildConfiguration buildConfiguration;
  private final ProgressEventDispatcher.Factory progressEventDispatcherFactory;

  @Nullable private final Authorization pushAuthorization;
  private final Future<CachedLayerAndName> cachedLayerAndName;

>>>>>>> f9b24a2e
  static ImmutableList<PushLayerStep> makeList(
      BuildConfiguration buildConfiguration,
      ProgressEventDispatcher.Factory progressEventDispatcherFactory,
      @Nullable Authorization pushAuthorization,
      List<Future<CachedLayerAndName>> cachedLayers) {
    try (TimerEventDispatcher ignored =
            new TimerEventDispatcher(
                buildConfiguration.getEventHandlers(), "Preparing application layer pushers");
        ProgressEventDispatcher progressEventDispatcher =
            progressEventDispatcherFactory.create(
                "preparing application layer pushers", cachedLayers.size())) {

      // Constructs a PushBlobStep for each layer.
      List<PushLayerStep> blobPushers = new ArrayList<>();
      for (Future<CachedLayerAndName> layer : cachedLayers) {
        ProgressEventDispatcher.Factory childProgressProducer =
            progressEventDispatcher.newChildProducer();
        blobPushers.add(
            new PushLayerStep(buildConfiguration, childProgressProducer, pushAuthorization, layer));
      }

      return ImmutableList.copyOf(blobPushers);
    }
  }

  private final BuildConfiguration buildConfiguration;
  private final ProgressEventDispatcher.Factory progressEventDispatcherFactory;

  private final Authorization pushAuthorization;
  private final Future<CachedLayerAndName> cachedLayerAndName;

  PushLayerStep(
      BuildConfiguration buildConfiguration,
      ProgressEventDispatcher.Factory progressEventDispatcherFactory,
      @Nullable Authorization pushAuthorization,
      Future<CachedLayerAndName> cachedLayerAndName) {
    this.buildConfiguration = buildConfiguration;
    this.progressEventDispatcherFactory = progressEventDispatcherFactory;
    this.pushAuthorization = pushAuthorization;
    this.cachedLayerAndName = cachedLayerAndName;
  }

  @Override
  public BlobDescriptor call()
      throws IOException, RegistryException, ExecutionException, InterruptedException {
    CachedLayer layer = cachedLayerAndName.get().getCachedLayer();
    return new PushBlobStep(
            buildConfiguration,
            progressEventDispatcherFactory,
            pushAuthorization,
            new BlobDescriptor(layer.getSize(), layer.getDigest()),
            layer.getBlob())
        .call();
  }
}<|MERGE_RESOLUTION|>--- conflicted
+++ resolved
@@ -34,17 +34,6 @@
 
 class PushLayerStep implements Callable<BlobDescriptor> {
 
-<<<<<<< HEAD
-=======
-  private static final String DESCRIPTION = "Preparing application layer pushers";
-
-  private final BuildConfiguration buildConfiguration;
-  private final ProgressEventDispatcher.Factory progressEventDispatcherFactory;
-
-  @Nullable private final Authorization pushAuthorization;
-  private final Future<CachedLayerAndName> cachedLayerAndName;
-
->>>>>>> f9b24a2e
   static ImmutableList<PushLayerStep> makeList(
       BuildConfiguration buildConfiguration,
       ProgressEventDispatcher.Factory progressEventDispatcherFactory,
@@ -73,7 +62,7 @@
   private final BuildConfiguration buildConfiguration;
   private final ProgressEventDispatcher.Factory progressEventDispatcherFactory;
 
-  private final Authorization pushAuthorization;
+  @Nullable private final Authorization pushAuthorization;
   private final Future<CachedLayerAndName> cachedLayerAndName;
 
   PushLayerStep(
