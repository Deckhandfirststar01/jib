--- conflicted
+++ resolved
@@ -38,10 +38,6 @@
 import java.util.concurrent.ExecutionException;
 import java.util.concurrent.ExecutorService;
 import java.util.concurrent.Future;
-<<<<<<< HEAD
-import java.util.function.Supplier;
-=======
->>>>>>> 50d6097a
 import java.util.stream.Collectors;
 import javax.annotation.Nullable;
 
@@ -89,7 +85,6 @@
     return new StepsRunner(MoreExecutors.listeningDecorator(executorService), buildConfiguration);
   }
 
-<<<<<<< HEAD
   private static <E> List<E> realizeFutures(List<Future<E>> futures)
       throws InterruptedException, ExecutionException {
     List<E> values = new ArrayList<>();
@@ -114,29 +109,7 @@
   private final List<Runnable> stepsToRun = new ArrayList<>();
 
   @Nullable private String rootProgressDescription;
-  private Supplier<ProgressEventDispatcher.Factory> childProgressDispatcherFactorySupplier =
-      () -> {
-        throw new IllegalStateException("root progress dispatcher uninstantiated");
-      };
-=======
-  private final StepResults results = new StepResults();
-
-  // TODO: use plain ExecutorService; requires refactoring PushImageStep.
-  private final ListeningExecutorService executorService;
-  private final BuildConfiguration buildConfiguration;
-
-  // We save steps to run by wrapping each step into a Runnable, only because of the unfortunate
-  // chicken-and-egg situation arising from using ProgressEventDispatcher. The current
-  // ProgressEventDispatcher model requires knowing in advance how many units of work (i.e., steps)
-  // we should perform. That is, to instantiate a root ProgressEventDispatcher instance, we should
-  // know ahead how many steps we will run. However, to instantiate a step, we need a root progress
-  // dispatcher. So, we wrap steps into Runnables and save them to run them later. Then we can count
-  // the number of Runnables and, create a root dispatcher, and run the saved Runnables.
-  private final List<Runnable> stepsToRun = new ArrayList<>();
-
-  @Nullable private String rootProgressDescription;
   @Nullable private ProgressEventDispatcher rootProgressDispatcher;
->>>>>>> 50d6097a
 
   private StepsRunner(
       ListeningExecutorService executorService, BuildConfiguration buildConfiguration) {
@@ -144,7 +117,6 @@
     this.buildConfiguration = buildConfiguration;
   }
 
-<<<<<<< HEAD
   public StepsRunner dockerLoadSteps(DockerClient dockerClient) {
     rootProgressDescription = "building image to Docker daemon";
     // build and cache
@@ -192,7 +164,8 @@
     try (ProgressEventDispatcher progressEventDispatcher =
         ProgressEventDispatcher.newRoot(
             buildConfiguration.getEventHandlers(), rootProgressDescription, stepsToRun.size())) {
-      childProgressDispatcherFactorySupplier = progressEventDispatcher::newChildProducer;
+      rootProgressDispatcher = progressEventDispatcher;
+
       stepsToRun.forEach(Runnable::run);
       return results.buildResult.get();
 
@@ -206,86 +179,47 @@
   }
 
   private void retrieveTargetRegistryCredentials() {
+    ProgressEventDispatcher.Factory childProgressDispatcherFactory =
+        Verify.verifyNotNull(rootProgressDispatcher).newChildProducer();
+
     results.targetRegistryCredentials =
         executorService.submit(
             RetrieveRegistryCredentialsStep.forTargetImage(
-                buildConfiguration, childProgressDispatcherFactorySupplier.get()));
+                buildConfiguration, childProgressDispatcherFactory));
   }
 
   private void authenticatePush() {
+    ProgressEventDispatcher.Factory childProgressDispatcherFactory =
+        Verify.verifyNotNull(rootProgressDispatcher).newChildProducer();
+
     results.pushAuthorization =
         executorService.submit(
             () ->
                 new AuthenticatePushStep(
                         buildConfiguration,
-                        childProgressDispatcherFactorySupplier.get(),
+                        childProgressDispatcherFactory,
                         results.targetRegistryCredentials.get())
                     .call());
   }
 
   private void pullBaseImage() {
+    ProgressEventDispatcher.Factory childProgressDispatcherFactory =
+        Verify.verifyNotNull(rootProgressDispatcher).newChildProducer();
+
     results.baseImageAndAuth =
         executorService.submit(
-            new PullBaseImageStep(
-                buildConfiguration, childProgressDispatcherFactorySupplier.get()));
+            new PullBaseImageStep(buildConfiguration, childProgressDispatcherFactory));
   }
 
   private void pullAndCacheBaseImageLayers() {
+    ProgressEventDispatcher.Factory childProgressDispatcherFactory =
+        Verify.verifyNotNull(rootProgressDispatcher).newChildProducer();
+
     results.baseImageLayers =
         executorService.submit(
             () ->
                 scheduleCallables(
                     PullAndCacheBaseImageLayerStep.makeList(
-                        buildConfiguration,
-                        childProgressDispatcherFactorySupplier.get(),
-                        results.baseImageAndAuth.get())));
-  }
-
-  private void pushBaseImageLayers() {
-    results.baseImageLayerPushResults =
-=======
-  private void retrieveTargetRegistryCredentials() {
-    ProgressEventDispatcher.Factory childProgressDispatcherFactory =
-        Verify.verifyNotNull(rootProgressDispatcher).newChildProducer();
-
-    results.targetRegistryCredentials =
-        executorService.submit(
-            RetrieveRegistryCredentialsStep.forTargetImage(
-                buildConfiguration, childProgressDispatcherFactory));
-  }
-
-  private void authenticatePush() {
-    ProgressEventDispatcher.Factory childProgressDispatcherFactory =
-        Verify.verifyNotNull(rootProgressDispatcher).newChildProducer();
-
-    results.pushAuthorization =
-        executorService.submit(
-            () ->
-                new AuthenticatePushStep(
-                        buildConfiguration,
-                        childProgressDispatcherFactory,
-                        results.targetRegistryCredentials.get())
-                    .call());
-  }
-
-  private void pullBaseImage() {
-    ProgressEventDispatcher.Factory childProgressDispatcherFactory =
-        Verify.verifyNotNull(rootProgressDispatcher).newChildProducer();
-
-    results.baseImageAndAuth =
-        executorService.submit(
-            new PullBaseImageStep(buildConfiguration, childProgressDispatcherFactory));
-  }
-
-  private void pullAndCacheBaseImageLayers() {
-    ProgressEventDispatcher.Factory childProgressDispatcherFactory =
-        Verify.verifyNotNull(rootProgressDispatcher).newChildProducer();
-
-    results.baseImageLayers =
-        executorService.submit(
-            () ->
-                scheduleCallables(
-                    PullAndCacheBaseImageLayersStep.makeList(
                         buildConfiguration,
                         childProgressDispatcherFactory,
                         results.baseImageAndAuth.get())));
@@ -352,53 +286,17 @@
         Verify.verifyNotNull(rootProgressDispatcher).newChildProducer();
 
     results.applicationLayerPushResults =
->>>>>>> 50d6097a
         executorService.submit(
             () ->
                 scheduleCallables(
                     PushLayerStep.makeList(
                         buildConfiguration,
-<<<<<<< HEAD
-                        childProgressDispatcherFactorySupplier.get(),
-                        results.pushAuthorization.get(),
-                        results.baseImageLayers.get())));
-  }
-
-  private void buildAndCacheApplicationLayers() {
-    results.applicationLayers =
-        scheduleCallables(
-            BuildAndCacheApplicationLayerStep.makeList(
-                buildConfiguration, childProgressDispatcherFactorySupplier.get()));
-  }
-
-  private void buildImage() {
-    results.builtImage =
-        executorService.submit(
-            () ->
-                new BuildImageStep(
-                        buildConfiguration,
-                        childProgressDispatcherFactorySupplier.get(),
-                        results.baseImageAndAuth.get().getImage(),
-                        realizeFutures(results.baseImageLayers.get()),
-                        realizeFutures(Verify.verifyNotNull(results.applicationLayers)))
-                    .call());
-  }
-
-  private void pushContainerConfiguration() {
-    results.containerConfigurationPushResult =
-        executorService.submit(
-            () ->
-                new PushContainerConfigurationStep(
-                        buildConfiguration,
-                        childProgressDispatcherFactorySupplier.get(),
-                        results.pushAuthorization.get(),
-=======
                         childProgressDispatcherFactory,
                         results.pushAuthorization.get(),
                         Verify.verifyNotNull(results.applicationLayers))));
   }
 
-  private void pushImage() {
+  private void pushImages() {
     ProgressEventDispatcher.Factory childProgressDispatcherFactory =
         Verify.verifyNotNull(rootProgressDispatcher).newChildProducer();
 
@@ -408,86 +306,45 @@
               realizeFutures(results.baseImageLayerPushResults.get());
               realizeFutures(results.applicationLayerPushResults.get());
 
-              return new PushImageStep(
-                      executorService,
-                      buildConfiguration,
-                      childProgressDispatcherFactory,
-                      results.pushAuthorization.get(),
-                      results.containerConfigurationPushResult.get(),
-                      results.builtImage.get())
-                  .call();
-            });
-  }
-
-  private void loadDocker(DockerClient dockerClient) {
-    ProgressEventDispatcher.Factory childProgressDispatcherFactory =
-        Verify.verifyNotNull(rootProgressDispatcher).newChildProducer();
-
-    results.buildResult =
-        executorService.submit(
-            () ->
-                new LoadDockerStep(
-                        buildConfiguration,
-                        childProgressDispatcherFactory,
-                        dockerClient,
->>>>>>> 50d6097a
-                        results.builtImage.get())
-                    .call());
-  }
-
-<<<<<<< HEAD
-  private void pushApplicationLayers() {
-    results.applicationLayerPushResults =
-        executorService.submit(
-            () ->
-                scheduleCallables(
-                    PushLayerStep.makeList(
-                        buildConfiguration,
-                        childProgressDispatcherFactorySupplier.get(),
-                        results.pushAuthorization.get(),
-                        Verify.verifyNotNull(results.applicationLayers))));
-  }
-
-  private void pushImages() {
-    results.buildResult =
-        executorService.submit(
-            () -> {
-              realizeFutures(results.baseImageLayerPushResults.get());
-              realizeFutures(results.applicationLayerPushResults.get());
-
-              List<Future<BuildResult>> tagPushResults =
+              List<Future<BuildResult>> manifestPushResults =
                   scheduleCallables(
                       PushManifestStep.makeList(
                           buildConfiguration,
-                          childProgressDispatcherFactorySupplier.get(),
+                          childProgressDispatcherFactory,
                           results.pushAuthorization.get(),
                           results.containerConfigurationPushResult.get(),
                           results.builtImage.get()));
-              realizeFutures(tagPushResults);
-              // Image (tag, or actually manifest) pushers return the same BuildResult.
-              return tagPushResults.get(0).get();
+              realizeFutures(manifestPushResults);
+              // Manifest pushers return the same BuildResult.
+              return manifestPushResults.get(0).get();
             });
   }
 
   private void loadDocker(DockerClient dockerClient) {
+    ProgressEventDispatcher.Factory childProgressDispatcherFactory =
+        Verify.verifyNotNull(rootProgressDispatcher).newChildProducer();
+
     results.buildResult =
         executorService.submit(
             () ->
                 new LoadDockerStep(
                         buildConfiguration,
-                        childProgressDispatcherFactorySupplier.get(),
+                        childProgressDispatcherFactory,
                         dockerClient,
                         results.builtImage.get())
                     .call());
   }
 
   private void writeTarFile(Path outputPath) {
+    ProgressEventDispatcher.Factory childProgressDispatcherFactory =
+        Verify.verifyNotNull(rootProgressDispatcher).newChildProducer();
+
     results.buildResult =
         executorService.submit(
             () ->
                 new WriteTarFileStep(
                         buildConfiguration,
-                        childProgressDispatcherFactorySupplier.get(),
+                        childProgressDispatcherFactory,
                         outputPath,
                         results.builtImage.get())
                     .call());
@@ -495,94 +352,5 @@
 
   private <E> List<Future<E>> scheduleCallables(ImmutableList<? extends Callable<E>> callables) {
     return callables.stream().map(executorService::submit).collect(Collectors.toList());
-=======
-  private void writeTarFile(Path outputPath) {
-    ProgressEventDispatcher.Factory childProgressDispatcherFactory =
-        Verify.verifyNotNull(rootProgressDispatcher).newChildProducer();
-
-    results.buildResult =
-        executorService.submit(
-            () ->
-                new WriteTarFileStep(
-                        buildConfiguration,
-                        childProgressDispatcherFactory,
-                        outputPath,
-                        results.builtImage.get())
-                    .call());
-  }
-
-  public BuildResult run() throws ExecutionException, InterruptedException {
-    Preconditions.checkNotNull(rootProgressDescription);
-
-    try (ProgressEventDispatcher progressEventDispatcher =
-        ProgressEventDispatcher.newRoot(
-            buildConfiguration.getEventHandlers(), rootProgressDescription, stepsToRun.size())) {
-      rootProgressDispatcher = progressEventDispatcher;
-
-      stepsToRun.forEach(Runnable::run);
-      return results.buildResult.get();
-
-    } catch (ExecutionException ex) {
-      ExecutionException unrolled = ex;
-      while (unrolled.getCause() instanceof ExecutionException) {
-        unrolled = (ExecutionException) unrolled.getCause();
-      }
-      throw unrolled;
-    }
-  }
-
-  private static <E> List<E> realizeFutures(List<Future<E>> futures)
-      throws InterruptedException, ExecutionException {
-    List<E> values = new ArrayList<>();
-    for (Future<E> future : futures) {
-      values.add(future.get());
-    }
-    return values;
-  }
-
-  private <E> List<Future<E>> scheduleCallables(ImmutableList<? extends Callable<E>> callables) {
-    return callables.stream().map(executorService::submit).collect(Collectors.toList());
-  }
-
-  public StepsRunner dockerLoadSteps(DockerClient dockerClient) {
-    rootProgressDescription = "building image to Docker daemon";
-    // build and cache
-    stepsToRun.add(this::pullBaseImage);
-    stepsToRun.add(this::pullAndCacheBaseImageLayers);
-    stepsToRun.add(this::buildAndCacheApplicationLayers);
-    stepsToRun.add(this::buildImage);
-    // load to Docker
-    stepsToRun.add(() -> loadDocker(dockerClient));
-    return this;
-  }
-
-  public StepsRunner tarBuildSteps(Path outputPath) {
-    rootProgressDescription = "building image to tar file";
-    // build and cache
-    stepsToRun.add(this::pullBaseImage);
-    stepsToRun.add(this::pullAndCacheBaseImageLayers);
-    stepsToRun.add(this::buildAndCacheApplicationLayers);
-    stepsToRun.add(this::buildImage);
-    // create a tar
-    stepsToRun.add(() -> writeTarFile(outputPath));
-    return this;
-  }
-
-  public StepsRunner registryPushSteps() {
-    rootProgressDescription = "building image to registry";
-    // build and cache
-    stepsToRun.add(this::pullBaseImage);
-    stepsToRun.add(this::pullAndCacheBaseImageLayers);
-    stepsToRun.add(this::buildAndCacheApplicationLayers);
-    stepsToRun.add(this::buildImage);
-    // push to registry
-    stepsToRun.add(this::retrieveTargetRegistryCredentials);
-    stepsToRun.add(this::authenticatePush);
-    stepsToRun.add(this::pushBaseImageLayers);
-    stepsToRun.add(this::pushApplicationLayers);
-    stepsToRun.add(this::pushContainerConfiguration);
-    stepsToRun.add(this::pushImage);
-    return this;
->>>>>>> 50d6097a
   }
 }