/*
 * Copyright 2018 Google LLC.
 *
 * Licensed under the Apache License, Version 2.0 (the "License"); you may not
 * use this file except in compliance with the License. You may obtain a copy of
 * the License at
 *
 *      http://www.apache.org/licenses/LICENSE-2.0
 *
 * Unless required by applicable law or agreed to in writing, software
 * distributed under the License is distributed on an "AS IS" BASIS, WITHOUT
 * WARRANTIES OR CONDITIONS OF ANY KIND, either express or implied. See the
 * License for the specific language governing permissions and limitations under
 * the License.
 */

package com.google.cloud.tools.jib.builder.steps;

import com.google.cloud.tools.jib.api.Credential;
import com.google.cloud.tools.jib.blob.BlobDescriptor;
import com.google.cloud.tools.jib.builder.ProgressEventDispatcher;
import com.google.cloud.tools.jib.builder.steps.PullBaseImageStep.ImageAndAuthorization;
import com.google.cloud.tools.jib.configuration.BuildConfiguration;
import com.google.cloud.tools.jib.docker.DockerClient;
import com.google.cloud.tools.jib.global.JibSystemProperties;
import com.google.cloud.tools.jib.http.Authorization;
import com.google.cloud.tools.jib.image.Image;
import com.google.common.base.Preconditions;
import com.google.common.base.Verify;
import com.google.common.collect.ImmutableList;
import com.google.common.util.concurrent.Futures;
import com.google.common.util.concurrent.ListenableFuture;
import com.google.common.util.concurrent.ListeningExecutorService;
import com.google.common.util.concurrent.MoreExecutors;
import java.nio.file.Path;
import java.util.ArrayList;
import java.util.List;
import java.util.Optional;
import java.util.concurrent.Callable;
import java.util.concurrent.ExecutionException;
import java.util.concurrent.ExecutorService;
import java.util.concurrent.Future;
import java.util.stream.Collectors;
import javax.annotation.Nullable;

/**
 * Runs steps for building an image.
 *
 * <p>Use by first calling {@link #begin} and then calling the individual step running methods. Note
 * that order matters, so make sure that steps are run before other steps that depend on them. Wait
 * on the last step by calling the respective {@code wait...} methods.
 */
public class StepsRunner {

  /** Holds the individual step results. */
  private static class StepResults {

    private static <E> ListenableFuture<E> failedFuture() {
      return Futures.immediateFailedFuture(
          new IllegalStateException("invalid usage; required step not configured"));
    }

    private Future<ImageAndAuthorization> baseImageAndAuth = failedFuture();
    private Future<List<ListenableFuture<CachedLayerAndName>>> baseImageLayers = failedFuture();
    @Nullable private List<ListenableFuture<CachedLayerAndName>> applicationLayers;
    private Future<Image> builtImage = failedFuture();
<<<<<<< HEAD

    private Future<Credential> targetRegistryCredentials = failedFuture();
    private ListenableFuture<Authorization> pushAuthorization = failedFuture();
=======
    private Future<Optional<Credential>> targetRegistryCredentials = failedFuture();
    private Future<Optional<Authorization>> pushAuthorization = failedFuture();
>>>>>>> 5db41259
    private Future<List<Future<BlobDescriptor>>> baseImageLayerPushResults = failedFuture();
    @Nullable private List<Future<BlobDescriptor>> applicationLayerPushResults;
    private Future<BlobDescriptor> containerConfigurationPushResult = failedFuture();
    private Future<BuildResult> buildResult = failedFuture();
  }

  /**
   * Starts building the steps to run.
   *
   * @param buildConfiguration the {@link BuildConfiguration}
   * @return a new {@link StepsRunner}
   */
  public static StepsRunner begin(BuildConfiguration buildConfiguration) {
    ExecutorService executorService =
        JibSystemProperties.isSerializedExecutionEnabled()
            ? MoreExecutors.newDirectExecutorService()
            : buildConfiguration.getExecutorService();

    return new StepsRunner(MoreExecutors.listeningDecorator(executorService), buildConfiguration);
  }

  private static <E> List<E> realizeFutures(List<? extends Future<E>> futures)
      throws InterruptedException, ExecutionException {
    List<E> values = new ArrayList<>();
    for (Future<E> future : futures) {
      values.add(future.get());
    }
    return values;
  }

  private final StepResults results = new StepResults();

  private final ListeningExecutorService executorService;
  private final BuildConfiguration buildConfiguration;

  // We save steps to run by wrapping each step into a Runnable, only because of the unfortunate
  // chicken-and-egg situation arising from using ProgressEventDispatcher. The current
  // ProgressEventDispatcher model requires knowing in advance how many units of work (i.e., steps)
  // we should perform. That is, to instantiate a root ProgressEventDispatcher instance, we should
  // know ahead how many steps we will run. However, to instantiate a step, we need a root progress
  // dispatcher. So, we wrap steps into Runnables and save them to run them later. Then we can count
  // the number of Runnables and, create a root dispatcher, and run the saved Runnables.
  private final List<Runnable> stepsToRun = new ArrayList<>();

  @Nullable private String rootProgressDescription;
  @Nullable private ProgressEventDispatcher rootProgressDispatcher;

  private StepsRunner(
      ListeningExecutorService executorService, BuildConfiguration buildConfiguration) {
    this.executorService = executorService;
    this.buildConfiguration = buildConfiguration;
  }

  public StepsRunner dockerLoadSteps(DockerClient dockerClient) {
    rootProgressDescription = "building image to Docker daemon";
    // build and cache
    stepsToRun.add(this::pullBaseImage);
    stepsToRun.add(this::pullAndCacheBaseImageLayers);
    stepsToRun.add(this::buildAndCacheApplicationLayers);
    stepsToRun.add(this::buildImage);
    // load to Docker
    stepsToRun.add(() -> loadDocker(dockerClient));
    return this;
  }

  public StepsRunner tarBuildSteps(Path outputPath) {
    rootProgressDescription = "building image to tar file";
    // build and cache
    stepsToRun.add(this::pullBaseImage);
    stepsToRun.add(this::pullAndCacheBaseImageLayers);
    stepsToRun.add(this::buildAndCacheApplicationLayers);
    stepsToRun.add(this::buildImage);
    // create a tar
    stepsToRun.add(() -> writeTarFile(outputPath));
    return this;
  }

  public StepsRunner registryPushSteps() {
    rootProgressDescription = "building image to registry";
    // build and cache
    stepsToRun.add(this::pullBaseImage);
    stepsToRun.add(this::pullAndCacheBaseImageLayers);
    stepsToRun.add(this::buildAndCacheApplicationLayers);
    stepsToRun.add(this::buildImage);
    // push to registry
    stepsToRun.add(this::retrieveTargetRegistryCredentials);
    stepsToRun.add(this::authenticatePush);
    stepsToRun.add(this::pushBaseImageLayers);
    stepsToRun.add(this::pushApplicationLayers);
    stepsToRun.add(this::pushContainerConfiguration);
    stepsToRun.add(this::pushImages);
    return this;
  }

  public BuildResult run() throws ExecutionException, InterruptedException {
    Preconditions.checkNotNull(rootProgressDescription);

    try (ProgressEventDispatcher progressEventDispatcher =
        ProgressEventDispatcher.newRoot(
            buildConfiguration.getEventHandlers(), rootProgressDescription, stepsToRun.size())) {
      rootProgressDispatcher = progressEventDispatcher;

      stepsToRun.forEach(Runnable::run);
      return results.buildResult.get();

    } catch (ExecutionException ex) {
      ExecutionException unrolled = ex;
      while (unrolled.getCause() instanceof ExecutionException) {
        unrolled = (ExecutionException) unrolled.getCause();
      }
      throw unrolled;
    }
  }

  private void retrieveTargetRegistryCredentials() {
    ProgressEventDispatcher.Factory childProgressDispatcherFactory =
        Verify.verifyNotNull(rootProgressDispatcher).newChildProducer();

    results.targetRegistryCredentials =
        executorService.submit(
            RetrieveRegistryCredentialsStep.forTargetImage(
                buildConfiguration, childProgressDispatcherFactory));
  }

  private void authenticatePush() {
    ProgressEventDispatcher.Factory childProgressDispatcherFactory =
        Verify.verifyNotNull(rootProgressDispatcher).newChildProducer();

    results.pushAuthorization =
        executorService.submit(
            () ->
                new AuthenticatePushStep(
                        buildConfiguration,
                        childProgressDispatcherFactory,
                        results.targetRegistryCredentials.get().orElse(null))
                    .call());
  }

  private void pullBaseImage() {
    ProgressEventDispatcher.Factory childProgressDispatcherFactory =
        Verify.verifyNotNull(rootProgressDispatcher).newChildProducer();

    results.baseImageAndAuth =
        executorService.submit(
            new PullBaseImageStep(buildConfiguration, childProgressDispatcherFactory));
  }

  private void pullAndCacheBaseImageLayers() {
    ProgressEventDispatcher.Factory childProgressDispatcherFactory =
        Verify.verifyNotNull(rootProgressDispatcher).newChildProducer();

    results.baseImageLayers =
        executorService.submit(
            () ->
                scheduleCallables(
                    PullAndCacheBaseImageLayerStep.makeList(
                        buildConfiguration,
                        childProgressDispatcherFactory,
                        results.baseImageAndAuth.get())));
  }

<<<<<<< HEAD
=======
  private void pushBaseImageLayers() {
    ProgressEventDispatcher.Factory childProgressDispatcherFactory =
        Verify.verifyNotNull(rootProgressDispatcher).newChildProducer();

    results.baseImageLayerPushResults =
        executorService.submit(
            () ->
                scheduleCallables(
                    PushLayerStep.makeList(
                        buildConfiguration,
                        childProgressDispatcherFactory,
                        results.pushAuthorization.get().orElse(null),
                        results.baseImageLayers.get())));
  }

>>>>>>> 5db41259
  private void buildAndCacheApplicationLayers() {
    ProgressEventDispatcher.Factory childProgressDispatcherFactory =
        Verify.verifyNotNull(rootProgressDispatcher).newChildProducer();

    results.applicationLayers =
        scheduleCallables(
            BuildAndCacheApplicationLayerStep.makeList(
                buildConfiguration, childProgressDispatcherFactory));
  }

  private void buildImage() {
    ProgressEventDispatcher.Factory childProgressDispatcherFactory =
        Verify.verifyNotNull(rootProgressDispatcher).newChildProducer();

    results.builtImage =
        executorService.submit(
            () ->
                new BuildImageStep(
                        buildConfiguration,
                        childProgressDispatcherFactory,
                        results.baseImageAndAuth.get().getImage(),
                        realizeFutures(results.baseImageLayers.get()),
                        realizeFutures(Verify.verifyNotNull(results.applicationLayers)))
                    .call());
  }

  private void pushContainerConfiguration() {
    ProgressEventDispatcher.Factory childProgressDispatcherFactory =
        Verify.verifyNotNull(rootProgressDispatcher).newChildProducer();

    results.containerConfigurationPushResult =
        executorService.submit(
            () ->
                new PushContainerConfigurationStep(
                        buildConfiguration,
                        childProgressDispatcherFactory,
                        results.pushAuthorization.get().orElse(null),
                        results.builtImage.get())
                    .call());
  }

  private void pushBaseImageLayers() {
    ProgressEventDispatcher.Factory childProgressDispatcherFactory =
        Verify.verifyNotNull(rootProgressDispatcher).newChildProducer();

    results.baseImageLayerPushResults =
        executorService.submit(
            () -> pushLayers(results.baseImageLayers.get(), childProgressDispatcherFactory));
  }

  private void pushApplicationLayers() {
    ProgressEventDispatcher.Factory childProgressDispatcherFactory =
        Verify.verifyNotNull(rootProgressDispatcher).newChildProducer();

    results.applicationLayerPushResults =
<<<<<<< HEAD
        pushLayers(Verify.verifyNotNull(results.applicationLayers), childProgressDispatcherFactory);
  }

  // Special optimization for pushing layers: uses whenAllSucceed to avoid idle threads.
  private List<Future<BlobDescriptor>> pushLayers(
      List<ListenableFuture<CachedLayerAndName>> layers,
      ProgressEventDispatcher.Factory childProgressDispatcherFactory) {
    List<Future<BlobDescriptor>> pushResults = new ArrayList<>();

    try (ProgressEventDispatcher progressDispatcher =
        childProgressDispatcherFactory.create("preparing layer pushers", layers.size())) {

      for (ListenableFuture<CachedLayerAndName> layer : layers) {
        ProgressEventDispatcher.Factory pusherProgressDispatcherFactory =
            progressDispatcher.newChildProducer();

        pushResults.add(
            Futures.whenAllSucceed(layer, results.pushAuthorization)
                .call(
                    () ->
                        new PushLayerStep(
                                buildConfiguration,
                                pusherProgressDispatcherFactory,
                                results.pushAuthorization.get(),
                                layer.get().getCachedLayer())
                            .call(),
                    executorService));
      }
    }
    return pushResults;
=======
        executorService.submit(
            () ->
                scheduleCallables(
                    PushLayerStep.makeList(
                        buildConfiguration,
                        childProgressDispatcherFactory,
                        results.pushAuthorization.get().orElse(null),
                        Verify.verifyNotNull(results.applicationLayers))));
>>>>>>> 5db41259
  }

  private void pushImages() {
    ProgressEventDispatcher.Factory childProgressDispatcherFactory =
        Verify.verifyNotNull(rootProgressDispatcher).newChildProducer();

    results.buildResult =
        executorService.submit(
            () -> {
              realizeFutures(results.baseImageLayerPushResults.get());
              realizeFutures(Verify.verifyNotNull(results.applicationLayerPushResults));

              List<ListenableFuture<BuildResult>> manifestPushResults =
                  scheduleCallables(
                      PushImageStep.makeList(
                          buildConfiguration,
                          childProgressDispatcherFactory,
                          results.pushAuthorization.get().orElse(null),
                          results.containerConfigurationPushResult.get(),
                          results.builtImage.get()));
              realizeFutures(manifestPushResults);
              // Manifest pushers return the same BuildResult.
              return manifestPushResults.get(0).get();
            });
  }

  private void loadDocker(DockerClient dockerClient) {
    ProgressEventDispatcher.Factory childProgressDispatcherFactory =
        Verify.verifyNotNull(rootProgressDispatcher).newChildProducer();

    results.buildResult =
        executorService.submit(
            () ->
                new LoadDockerStep(
                        buildConfiguration,
                        childProgressDispatcherFactory,
                        dockerClient,
                        results.builtImage.get())
                    .call());
  }

  private void writeTarFile(Path outputPath) {
    ProgressEventDispatcher.Factory childProgressDispatcherFactory =
        Verify.verifyNotNull(rootProgressDispatcher).newChildProducer();

    results.buildResult =
        executorService.submit(
            () ->
                new WriteTarFileStep(
                        buildConfiguration,
                        childProgressDispatcherFactory,
                        outputPath,
                        results.builtImage.get())
                    .call());
  }

  private <E> List<ListenableFuture<E>> scheduleCallables(
      ImmutableList<? extends Callable<E>> callables) {
    return callables.stream().map(executorService::submit).collect(Collectors.toList());
  }
}<|MERGE_RESOLUTION|>--- conflicted
+++ resolved
@@ -64,14 +64,9 @@
     private Future<List<ListenableFuture<CachedLayerAndName>>> baseImageLayers = failedFuture();
     @Nullable private List<ListenableFuture<CachedLayerAndName>> applicationLayers;
     private Future<Image> builtImage = failedFuture();
-<<<<<<< HEAD
-
-    private Future<Credential> targetRegistryCredentials = failedFuture();
-    private ListenableFuture<Authorization> pushAuthorization = failedFuture();
-=======
+
     private Future<Optional<Credential>> targetRegistryCredentials = failedFuture();
-    private Future<Optional<Authorization>> pushAuthorization = failedFuture();
->>>>>>> 5db41259
+    private ListenableFuture<Optional<Authorization>> pushAuthorization = failedFuture();
     private Future<List<Future<BlobDescriptor>>> baseImageLayerPushResults = failedFuture();
     @Nullable private List<Future<BlobDescriptor>> applicationLayerPushResults;
     private Future<BlobDescriptor> containerConfigurationPushResult = failedFuture();
@@ -233,24 +228,6 @@
                         results.baseImageAndAuth.get())));
   }
 
-<<<<<<< HEAD
-=======
-  private void pushBaseImageLayers() {
-    ProgressEventDispatcher.Factory childProgressDispatcherFactory =
-        Verify.verifyNotNull(rootProgressDispatcher).newChildProducer();
-
-    results.baseImageLayerPushResults =
-        executorService.submit(
-            () ->
-                scheduleCallables(
-                    PushLayerStep.makeList(
-                        buildConfiguration,
-                        childProgressDispatcherFactory,
-                        results.pushAuthorization.get().orElse(null),
-                        results.baseImageLayers.get())));
-  }
-
->>>>>>> 5db41259
   private void buildAndCacheApplicationLayers() {
     ProgressEventDispatcher.Factory childProgressDispatcherFactory =
         Verify.verifyNotNull(rootProgressDispatcher).newChildProducer();
@@ -306,7 +283,6 @@
         Verify.verifyNotNull(rootProgressDispatcher).newChildProducer();
 
     results.applicationLayerPushResults =
-<<<<<<< HEAD
         pushLayers(Verify.verifyNotNull(results.applicationLayers), childProgressDispatcherFactory);
   }
 
@@ -330,23 +306,13 @@
                         new PushLayerStep(
                                 buildConfiguration,
                                 pusherProgressDispatcherFactory,
-                                results.pushAuthorization.get(),
+                                results.pushAuthorization.get().orElse(null),
                                 layer.get().getCachedLayer())
                             .call(),
                     executorService));
       }
     }
     return pushResults;
-=======
-        executorService.submit(
-            () ->
-                scheduleCallables(
-                    PushLayerStep.makeList(
-                        buildConfiguration,
-                        childProgressDispatcherFactory,
-                        results.pushAuthorization.get().orElse(null),
-                        Verify.verifyNotNull(results.applicationLayers))));
->>>>>>> 5db41259
   }
 
   private void pushImages() {
